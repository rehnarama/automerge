--- conflicted
+++ resolved
@@ -13,38 +13,22 @@
     "package.json",
     "index.d.ts",
     "node/index.js",
-<<<<<<< HEAD
-    "node/index_bg.wasm",
-    "web/index.js",
-    "web/index_bg.wasm"
-=======
     "node/bindgen.js",
     "node/bindgen_bg.wasm",
     "web/index.js",
     "web/bindgen.js",
     "web/bindgen_bg.wasm"
->>>>>>> d1407480
   ],
   "types": "index.d.ts",
   "module": "./web/index.js",
   "main": "./node/index.js",
   "scripts": {
-<<<<<<< HEAD
-    "build": "rimraf ./node && wasm-pack build --target nodejs --dev --out-name index -d node && cp index.d.ts node",
-    "release-w": "rimraf ./web && wasm-pack build --target web --release --out-name index -d web && cp index.d.ts web",
-    "release-n": "rimraf ./node && wasm-pack build --target nodejs --release --out-name index -d node && cp index.d.ts node",
-    "release": "yarn release-w && yarn release-n",
-    "opt-node": "wasm-opt -Oz ./node/index_bg.wasm -o tmp.wasm && mv tmp.wasm ./node/index_bg.wasm",
-    "opt-web": "wasm-opt -Oz ./web/index_bg.wasm -o tmp.wasm && mv tmp.wasm ./web/index_bg.wasm",
-    "opt": "yarn opt-node && yarn opt-web",
-    "test": "yarn build && ts-mocha -p tsconfig.json --type-check --bail --full-trace test/*.ts"
-=======
     "build": "rimraf ./node && wasm-pack build --target nodejs --dev --out-name bindgen -d node && cp node-index.js node/index.js",
     "release-w": "rimraf ./web && wasm-pack build --target web --release --out-name bindgen -d web && cp web-index.js web/index.js",
     "release-n": "rimraf ./node && wasm-pack build --target nodejs --release --out-name bindgen -d node && cp node-index.js node/index.js",
     "release": "yarn release-w && yarn release-n",
+    "opt": "wasm-opt -Oz ./node/index_bg.wasm -o tmp.wasm && mv tmp.wasm ./node/index_bg.wasm",
     "test": "ts-mocha -p tsconfig.json --type-check --bail --full-trace test/*.ts"
->>>>>>> d1407480
   },
   "dependencies": {},
   "devDependencies": {
