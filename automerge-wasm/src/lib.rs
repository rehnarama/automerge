#![allow(clippy::unused_unit)]
use am::transaction::CommitOptions;
use am::transaction::Transactable;
use automerge as am;
use automerge::{Change, ObjId, Prop, Value, ROOT};
use js_sys::{Array, Object, Uint8Array};
use regex::Regex;
use std::convert::TryInto;
use wasm_bindgen::prelude::*;
use wasm_bindgen::JsCast;

mod interop;
mod sync;
mod value;

use interop::{
<<<<<<< HEAD
    get_heads, get_js_heads, js_get, js_set, map_to_js, to_js_err, to_objtype, to_prop, AR, JS,
=======
    get_heads, js_get, js_set, list_to_js, map_to_js, to_js_err, to_objtype, to_prop, AR, JS,
>>>>>>> c51073c1
};
use sync::SyncState;
use value::{datatype, ScalarValue};

#[allow(unused_macros)]
macro_rules! log {
    ( $( $t:tt )* ) => {
          web_sys::console::log_1(&format!( $( $t )* ).into());
    };
}

#[cfg(feature = "wee_alloc")]
#[global_allocator]
static ALLOC: wee_alloc::WeeAlloc = wee_alloc::WeeAlloc::INIT;

#[wasm_bindgen]
#[derive(Debug)]
pub struct Automerge(automerge::AutoCommit);

#[wasm_bindgen]
impl Automerge {
    pub fn new(actor: Option<String>) -> Result<Automerge, JsValue> {
        let mut automerge = automerge::AutoCommit::new();
        if let Some(a) = actor {
            let a = automerge::ActorId::from(hex::decode(a).map_err(to_js_err)?.to_vec());
            automerge.set_actor(a);
        }
        Ok(Automerge(automerge))
    }

    #[allow(clippy::should_implement_trait)]
    pub fn clone(&mut self, actor: Option<String>) -> Result<Automerge, JsValue> {
        if self.0.pending_ops() > 0 {
            self.0.commit();
        }
        let mut automerge = Automerge(self.0.clone());
        if let Some(s) = actor {
            let actor = automerge::ActorId::from(hex::decode(s).map_err(to_js_err)?.to_vec());
            automerge.0.set_actor(actor);
        }
        Ok(automerge)
    }

    #[allow(clippy::should_implement_trait)]
    pub fn fork(&mut self, actor: Option<String>) -> Result<Automerge, JsValue> {
        let mut automerge = Automerge(self.0.fork());
        if let Some(s) = actor {
            let actor = automerge::ActorId::from(hex::decode(s).map_err(to_js_err)?.to_vec());
            automerge.0.set_actor(actor);
        }
        Ok(automerge)
    }

    pub fn free(self) {}

    #[wasm_bindgen(js_name = pendingOps)]
    pub fn pending_ops(&self) -> JsValue {
        (self.0.pending_ops() as u32).into()
    }

    pub fn commit(&mut self, message: Option<String>, time: Option<f64>) -> JsValue {
        let mut commit_opts = CommitOptions::default();
        if let Some(message) = message {
            commit_opts.set_message(message);
        }
        if let Some(time) = time {
            commit_opts.set_time(time as i64);
        }
        let hash = self.0.commit_with(commit_opts);
<<<<<<< HEAD
        JsValue::from_str(&hex::encode(&hash.0))
=======
        let result = Array::new();
        result.push(&JsValue::from_str(&hex::encode(&hash.0)));
        result.into()
>>>>>>> c51073c1
    }

    pub fn merge(&mut self, other: &mut Automerge) -> Result<Array, JsValue> {
        let heads = self.0.merge(&mut other.0)?;
        let heads: Array = heads
            .iter()
            .map(|h| JsValue::from_str(&hex::encode(&h.0)))
            .collect();
        Ok(heads)
    }

    pub fn rollback(&mut self) -> f64 {
        self.0.rollback() as f64
    }

    pub fn keys(&mut self, obj: JsValue, heads: Option<Array>) -> Result<Array, JsValue> {
        let obj = self.import(obj)?;
        let result = if let Some(heads) = get_heads(heads) {
            self.0
                .keys_at(&obj, &heads)
                .map(|s| JsValue::from_str(&s))
                .collect()
        } else {
            self.0.keys(&obj).map(|s| JsValue::from_str(&s)).collect()
        };
        Ok(result)
    }

    pub fn text(&mut self, obj: JsValue, heads: Option<Array>) -> Result<String, JsValue> {
        let obj = self.import(obj)?;
        if let Some(heads) = get_heads(heads) {
            Ok(self.0.text_at(&obj, &heads)?)
        } else {
            Ok(self.0.text(&obj)?)
        }
    }

    pub fn splice(
        &mut self,
        obj: JsValue,
        start: f64,
        delete_count: f64,
        text: JsValue,
    ) -> Result<(), JsValue> {
        let obj = self.import(obj)?;
        let start = start as usize;
        let delete_count = delete_count as usize;
        let mut vals = vec![];
        if let Some(t) = text.as_string() {
            self.0.splice_text(&obj, start, delete_count, &t)?;
        } else {
            if let Ok(array) = text.dyn_into::<Array>() {
                for i in array.iter() {
                    let value = self
                        .import_scalar(&i, &None)
                        .ok_or_else(|| to_js_err("expected scalar"))?;
                    vals.push(value);
                }
            }
            self.0.splice(&obj, start, delete_count, vals)?;
        }
        Ok(())
    }

    pub fn push(&mut self, obj: JsValue, value: JsValue, datatype: JsValue) -> Result<(), JsValue> {
        let obj = self.import(obj)?;
        let value = self
            .import_scalar(&value, &datatype.as_string())
            .ok_or_else(|| to_js_err("invalid scalar value"))?;
        let index = self.0.length(&obj);
        self.0.insert(&obj, index, value)?;
        Ok(())
    }

    pub fn push_object(&mut self, obj: JsValue, value: JsValue) -> Result<Option<String>, JsValue> {
        let obj = self.import(obj)?;
        let (value, subvals) =
            to_objtype(&value, &None).ok_or_else(|| to_js_err("expected object"))?;
        let index = self.0.length(&obj);
        let opid = self.0.insert_object(&obj, index, value)?;
        self.subset(&opid, subvals)?;
        Ok(opid.to_string().into())
    }

    pub fn insert(
        &mut self,
        obj: JsValue,
        index: f64,
        value: JsValue,
        datatype: JsValue,
    ) -> Result<(), JsValue> {
        let obj = self.import(obj)?;
        let index = index as f64;
        let value = self
            .import_scalar(&value, &datatype.as_string())
            .ok_or_else(|| to_js_err("expected scalar value"))?;
        self.0.insert(&obj, index as usize, value)?;
        Ok(())
    }

    pub fn insert_object(
        &mut self,
        obj: JsValue,
        index: f64,
        value: JsValue,
    ) -> Result<Option<String>, JsValue> {
        let obj = self.import(obj)?;
        let index = index as f64;
        let (value, subvals) =
            to_objtype(&value, &None).ok_or_else(|| to_js_err("expected object"))?;
        let opid = self.0.insert_object(&obj, index as usize, value)?;
        self.subset(&opid, subvals)?;
        Ok(opid.to_string().into())
    }

    pub fn set(
        &mut self,
        obj: JsValue,
        prop: JsValue,
        value: JsValue,
        datatype: JsValue,
    ) -> Result<(), JsValue> {
        let obj = self.import(obj)?;
        let prop = self.import_prop(prop)?;
        let value = self
            .import_scalar(&value, &datatype.as_string())
            .ok_or_else(|| to_js_err("expected scalar value"))?;
        self.0.set(&obj, prop, value)?;
        Ok(())
    }

    pub fn make(
        &mut self,
        obj: JsValue,
        prop: JsValue,
        value: JsValue,
        _datatype: JsValue,
    ) -> Result<JsValue, JsValue> {
        // remove this
        am::log!("doc.make() is depricated - please use doc.set_object() or doc.insert_object()");
        self.set_object(obj, prop, value)
    }

    pub fn set_object(
        &mut self,
        obj: JsValue,
        prop: JsValue,
        value: JsValue,
    ) -> Result<JsValue, JsValue> {
        let obj = self.import(obj)?;
        let prop = self.import_prop(prop)?;
        let (value, subvals) =
            to_objtype(&value, &None).ok_or_else(|| to_js_err("expected object"))?;
        let opid = self.0.set_object(&obj, prop, value)?;
        self.subset(&opid, subvals)?;
        Ok(opid.to_string().into())
    }

    fn subset(&mut self, obj: &am::ObjId, vals: Vec<(am::Prop, JsValue)>) -> Result<(), JsValue> {
        for (p, v) in vals {
            let (value, subvals) = self.import_value(&v, None)?;
            //let opid = self.0.set(id, p, value)?;
            let opid = match (p, value) {
                (Prop::Map(s), Value::Object(objtype)) => Some(self.0.set_object(obj, s, objtype)?),
                (Prop::Map(s), Value::Scalar(scalar)) => {
                    self.0.set(obj, s, scalar)?;
                    None
                }
                (Prop::Seq(i), Value::Object(objtype)) => {
                    Some(self.0.insert_object(obj, i, objtype)?)
                }
                (Prop::Seq(i), Value::Scalar(scalar)) => {
                    self.0.insert(obj, i, scalar)?;
                    None
                }
            };
            if let Some(opid) = opid {
                self.subset(&opid, subvals)?;
            }
        }
        Ok(())
    }

    pub fn inc(&mut self, obj: JsValue, prop: JsValue, value: JsValue) -> Result<(), JsValue> {
        let obj = self.import(obj)?;
        let prop = self.import_prop(prop)?;
        let value: f64 = value
            .as_f64()
            .ok_or_else(|| to_js_err("inc needs a numberic value"))?;
        self.0.inc(&obj, prop, value as i64)?;
        Ok(())
    }

    pub fn value(
        &mut self,
        obj: JsValue,
        prop: JsValue,
        heads: Option<Array>,
    ) -> Result<Option<Array>, JsValue> {
        let obj = self.import(obj)?;
        let result = Array::new();
        let prop = to_prop(prop);
        let heads = get_heads(heads);
        if let Ok(prop) = prop {
            let value = if let Some(h) = heads {
                self.0.value_at(&obj, prop, &h)?
            } else {
                self.0.value(&obj, prop)?
            };
            match value {
                Some((Value::Object(obj_type), obj_id)) => {
                    result.push(&obj_type.to_string().into());
                    result.push(&obj_id.to_string().into());
                    Ok(Some(result))
                }
                Some((Value::Scalar(value), _)) => {
                    result.push(&datatype(&value).into());
                    result.push(&ScalarValue(value).into());
                    Ok(Some(result))
                }
                None => Ok(None),
            }
        } else {
            Ok(None)
        }
    }

    pub fn values(
        &mut self,
        obj: JsValue,
        arg: JsValue,
        heads: Option<Array>,
    ) -> Result<Array, JsValue> {
        let obj = self.import(obj)?;
        let result = Array::new();
        let prop = to_prop(arg);
        if let Ok(prop) = prop {
            let values = if let Some(heads) = get_heads(heads) {
                self.0.values_at(&obj, prop, &heads)
            } else {
                self.0.values(&obj, prop)
            }
            .map_err(to_js_err)?;
            for value in values {
                match value {
                    (Value::Object(obj_type), obj_id) => {
                        let sub = Array::new();
                        sub.push(&obj_type.to_string().into());
                        sub.push(&obj_id.to_string().into());
                        result.push(&sub.into());
                    }
                    (Value::Scalar(value), id) => {
                        let sub = Array::new();
                        sub.push(&datatype(&value).into());
                        sub.push(&ScalarValue(value).into());
                        sub.push(&id.to_string().into());
                        result.push(&sub.into());
                    }
                }
            }
        }
        Ok(result)
    }

    pub fn length(&mut self, obj: JsValue, heads: Option<Array>) -> Result<f64, JsValue> {
        let obj = self.import(obj)?;
        if let Some(heads) = get_heads(heads) {
            Ok(self.0.length_at(&obj, &heads) as f64)
        } else {
            Ok(self.0.length(&obj) as f64)
        }
    }

    pub fn del(&mut self, obj: JsValue, prop: JsValue) -> Result<(), JsValue> {
        let obj = self.import(obj)?;
        let prop = to_prop(prop)?;
        self.0.del(&obj, prop).map_err(to_js_err)?;
        Ok(())
    }

    pub fn mark(
        &mut self,
        obj: JsValue,
        range: JsValue,
        name: JsValue,
        value: JsValue,
        datatype: JsValue,
    ) -> Result<(), JsValue> {
        let obj = self.import(obj)?;
        let re = Regex::new(r"([\[\(])(\d+)\.\.(\d+)([\)\]])").unwrap();
        let range = range.as_string().ok_or("range must be a string")?;
        let cap = re.captures_iter(&range).next().ok_or("range must be in the form of (start..end] or [start..end) etc... () for sticky, [] for normal")?;
        let start: usize = cap[2].parse().map_err(|_| to_js_err("invalid start"))?;
        let end: usize = cap[3].parse().map_err(|_| to_js_err("invalid end"))?;
        let start_sticky = &cap[1] == "(";
        let end_sticky = &cap[4] == ")";
        let name = name
            .as_string()
            .ok_or("invalid mark name")
            .map_err(to_js_err)?;
        let value = self
            .import_scalar(&value, &datatype.as_string())
            .ok_or_else(|| to_js_err("invalid value"))?;
        self.0
            .mark(&obj, start, start_sticky, end, end_sticky, &name, value)
            .map_err(to_js_err)?;
        Ok(())
    }

    pub fn spans(&mut self, obj: JsValue) -> Result<JsValue, JsValue> {
        let obj = self.import(obj)?;
        let text = self.0.list(&obj).map_err(to_js_err)?;
        let spans = self.0.spans(&obj).map_err(to_js_err)?;
        let mut last_pos = 0;
        let result = Array::new();
        for s in spans {
            let marks = Array::new();
            for m in s.marks {
                let mark = Array::new();
                mark.push(&m.0.into());
                mark.push(&datatype(&m.1).into());
                mark.push(&ScalarValue(m.1).into());
                marks.push(&mark.into());
            }
            let text_span = &text[last_pos..s.pos]; //.slice(last_pos, s.pos);
            if !text_span.is_empty() {
                let t: String = text_span
                    .iter()
                    .filter_map(|(v, _)| v.as_string())
                    .collect();
                result.push(&t.into());
            }
            result.push(&marks);
            last_pos = s.pos;
            //let obj = Object::new().into();
            //js_set(&obj, "pos", s.pos as i32)?;
            //js_set(&obj, "marks", marks)?;
            //result.push(&obj.into());
        }
        let text_span = &text[last_pos..];
        if !text_span.is_empty() {
            let t: String = text_span
                .iter()
                .filter_map(|(v, _)| v.as_string())
                .collect();
            result.push(&t.into());
        }
        Ok(result.into())
    }

    pub fn raw_spans(&mut self, obj: JsValue) -> Result<Array, JsValue> {
        let obj = self.import(obj)?;
        let spans = self.0.raw_spans(&obj).map_err(to_js_err)?;
        let result = Array::new();
        for s in spans {
            result.push(&JsValue::from_serde(&s).map_err(to_js_err)?);
        }
        Ok(result)
    }

    pub fn blame(
        &mut self,
        obj: JsValue,
        baseline: JsValue,
        change_sets: JsValue,
    ) -> Result<Array, JsValue> {
        am::log!("doc.blame() is depricated - please use doc.attribute()");
        self.attribute(obj, baseline, change_sets)
    }

    pub fn attribute(
        &mut self,
        obj: JsValue,
        baseline: JsValue,
        change_sets: JsValue,
    ) -> Result<Array, JsValue> {
        let obj = self.import(obj)?;
        let baseline = get_js_heads(baseline)?;
        let change_sets = change_sets.dyn_into::<Array>()?;
        let change_sets = change_sets
            .iter()
            .map(get_js_heads)
            .collect::<Result<Vec<_>, _>>()?;
        let result = self.0.attribute(&obj, &baseline, &change_sets)?;
        let result = result
            .into_iter()
            .map(|cs| {
                let add = cs
                    .add
                    .iter()
                    .map::<Result<JsValue, JsValue>, _>(|range| {
                        let r = Object::new();
                        js_set(&r, "start", range.start as f64)?;
                        js_set(&r, "end", range.end as f64)?;
                        Ok(JsValue::from(&r))
                    })
                    .collect::<Result<Vec<JsValue>, JsValue>>()?
                    .iter()
                    .collect::<Array>();
                let del = cs
                    .del
                    .iter()
                    .map::<Result<JsValue, JsValue>, _>(|d| {
                        let r = Object::new();
                        js_set(&r, "pos", d.0 as f64)?;
                        js_set(&r, "val", &d.1)?;
                        Ok(JsValue::from(&r))
                    })
                    .collect::<Result<Vec<JsValue>, JsValue>>()?
                    .iter()
                    .collect::<Array>();
                let obj = Object::new();
                js_set(&obj, "add", add)?;
                js_set(&obj, "del", del)?;
                Ok(obj.into())
            })
            .collect::<Result<Vec<JsValue>, JsValue>>()?
            .iter()
            .collect::<Array>();
        Ok(result)
    }

    pub fn attribute2(
        &mut self,
        obj: JsValue,
        baseline: JsValue,
        change_sets: JsValue,
    ) -> Result<Array, JsValue> {
        let obj = self.import(obj)?;
        let baseline = get_js_heads(baseline)?;
        let change_sets = change_sets.dyn_into::<Array>()?;
        let change_sets = change_sets
            .iter()
            .map(get_js_heads)
            .collect::<Result<Vec<_>, _>>()?;
        let result = self.0.attribute2(&obj, &baseline, &change_sets)?;
        let result = result
            .into_iter()
            .map(|cs| {
                let add = cs
                    .add
                    .iter()
                    .map::<Result<JsValue, JsValue>, _>(|a| {
                        let r = Object::new();
                        js_set(&r, "actor", &self.0.actor_to_str(a.actor))?;
                        js_set(&r, "start", a.range.start as f64)?;
                        js_set(&r, "end", a.range.end as f64)?;
                        Ok(JsValue::from(&r))
                    })
                    .collect::<Result<Vec<JsValue>, JsValue>>()?
                    .iter()
                    .collect::<Array>();
                let del = cs
                    .del
                    .iter()
                    .map::<Result<JsValue, JsValue>, _>(|d| {
                        let r = Object::new();
                        js_set(&r, "actor", &self.0.actor_to_str(d.actor))?;
                        js_set(&r, "pos", d.pos as f64)?;
                        js_set(&r, "val", &d.span)?;
                        Ok(JsValue::from(&r))
                    })
                    .collect::<Result<Vec<JsValue>, JsValue>>()?
                    .iter()
                    .collect::<Array>();
                let obj = Object::new();
                js_set(&obj, "add", add)?;
                js_set(&obj, "del", del)?;
                Ok(obj.into())
            })
            .collect::<Result<Vec<JsValue>, JsValue>>()?
            .iter()
            .collect::<Array>();
        Ok(result)
    }

    pub fn save(&mut self) -> Uint8Array {
        Uint8Array::from(self.0.save().as_slice())
    }

    #[wasm_bindgen(js_name = saveIncremental)]
    pub fn save_incremental(&mut self) -> Uint8Array {
        let bytes = self.0.save_incremental();
        Uint8Array::from(bytes.as_slice())
    }

    #[wasm_bindgen(js_name = loadIncremental)]
    pub fn load_incremental(&mut self, data: Uint8Array) -> Result<f64, JsValue> {
        let data = data.to_vec();
        let len = self.0.load_incremental(&data).map_err(to_js_err)?;
        Ok(len as f64)
    }

    #[wasm_bindgen(js_name = applyChanges)]
    pub fn apply_changes(&mut self, changes: JsValue) -> Result<(), JsValue> {
        let changes: Vec<_> = JS(changes).try_into()?;
        self.0.apply_changes(changes).map_err(to_js_err)?;
        Ok(())
    }

    #[wasm_bindgen(js_name = getChanges)]
    pub fn get_changes(&mut self, have_deps: JsValue) -> Result<Array, JsValue> {
        let deps: Vec<_> = JS(have_deps).try_into()?;
        let changes = self.0.get_changes(&deps);
        let changes: Array = changes
            .iter()
            .map(|c| Uint8Array::from(c.raw_bytes()))
            .collect();
        Ok(changes)
    }

    #[wasm_bindgen(js_name = getChangesAdded)]
    pub fn get_changes_added(&mut self, other: &mut Automerge) -> Result<Array, JsValue> {
        let changes = self.0.get_changes_added(&mut other.0);
        let changes: Array = changes
            .iter()
            .map(|c| Uint8Array::from(c.raw_bytes()))
            .collect();
        Ok(changes)
    }

    #[wasm_bindgen(js_name = getHeads)]
    pub fn get_heads(&mut self) -> Array {
        let heads = self.0.get_heads();
        let heads: Array = heads
            .iter()
            .map(|h| JsValue::from_str(&hex::encode(&h.0)))
            .collect();
        heads
    }

    #[wasm_bindgen(js_name = getActorId)]
    pub fn get_actor_id(&mut self) -> String {
        let actor = self.0.get_actor();
        actor.to_string()
    }

    #[wasm_bindgen(js_name = getLastLocalChange)]
    pub fn get_last_local_change(&mut self) -> Result<Uint8Array, JsValue> {
        if let Some(change) = self.0.get_last_local_change() {
            Ok(Uint8Array::from(change.raw_bytes()))
        } else {
            Err(to_js_err("no local changes"))
        }
    }

    pub fn dump(&self) {
        self.0.dump()
    }

    #[wasm_bindgen(js_name = getMissingDeps)]
    pub fn get_missing_deps(&mut self, heads: Option<Array>) -> Result<Array, JsValue> {
        let heads = get_heads(heads).unwrap_or_default();
        let deps = self.0.get_missing_deps(&heads);
        let deps: Array = deps
            .iter()
            .map(|h| JsValue::from_str(&hex::encode(&h.0)))
            .collect();
        Ok(deps)
    }

    #[wasm_bindgen(js_name = receiveSyncMessage)]
    pub fn receive_sync_message(
        &mut self,
        state: &mut SyncState,
        message: Uint8Array,
    ) -> Result<(), JsValue> {
        let message = message.to_vec();
        let message = am::sync::Message::decode(message.as_slice()).map_err(to_js_err)?;
        self.0
            .receive_sync_message(&mut state.0, message)
            .map_err(to_js_err)?;
        Ok(())
    }

    #[wasm_bindgen(js_name = generateSyncMessage)]
    pub fn generate_sync_message(&mut self, state: &mut SyncState) -> Result<JsValue, JsValue> {
        if let Some(message) = self.0.generate_sync_message(&mut state.0) {
            Ok(Uint8Array::from(message.encode().as_slice()).into())
        } else {
            Ok(JsValue::null())
        }
    }

    #[wasm_bindgen(js_name = toJS)]
    pub fn to_js(&self) -> JsValue {
        map_to_js(&self.0, &ROOT)
    }

    pub fn materialize(&self, obj: JsValue) -> Result<JsValue, JsValue> {
        let obj = self.import(obj).unwrap_or(ROOT);
        match self.0.object_type(&obj)? {
            am::ObjType::Map => Ok(map_to_js(&self.0, &obj)),
            am::ObjType::List => Ok(list_to_js(&self.0, &obj)),
            am::ObjType::Text => Ok(self.0.text(&obj)?.into()),
            am::ObjType::Table => Ok(map_to_js(&self.0, &obj)),
        }
    }

    fn import(&self, id: JsValue) -> Result<ObjId, JsValue> {
        if let Some(s) = id.as_string() {
            if let Some(post) = s.strip_prefix('/') {
                let mut obj = ROOT;
                let mut is_map = true;
                let parts = post.split('/');
                for prop in parts {
                    if prop.is_empty() {
                        break;
                    }
                    let val = if is_map {
                        self.0.value(obj, prop)?
                    } else {
                        self.0.value(obj, am::Prop::Seq(prop.parse().unwrap()))?
                    };
                    match val {
                        Some((am::Value::Object(am::ObjType::Map), id)) => {
                            is_map = true;
                            obj = id;
                        }
                        Some((am::Value::Object(am::ObjType::Table), id)) => {
                            is_map = true;
                            obj = id;
                        }
                        Some((am::Value::Object(_), id)) => {
                            is_map = false;
                            obj = id;
                        }
                        None => return Err(to_js_err(format!("invalid path '{}'", s))),
                        _ => return Err(to_js_err(format!("path '{}' is not an object", s))),
                    };
                }
                Ok(obj)
            } else {
                Ok(self.0.import(&s)?)
            }
        } else {
            Err(to_js_err("invalid objid"))
        }
    }

    fn import_prop(&mut self, prop: JsValue) -> Result<Prop, JsValue> {
        if let Some(s) = prop.as_string() {
            Ok(s.into())
        } else if let Some(n) = prop.as_f64() {
            Ok((n as usize).into())
        } else {
            Err(to_js_err(format!("invalid prop {:?}", prop)))
        }
    }

    fn import_scalar(
        &mut self,
        value: &JsValue,
        datatype: &Option<String>,
    ) -> Option<am::ScalarValue> {
        match datatype.as_deref() {
            Some("boolean") => value.as_bool().map(am::ScalarValue::Boolean),
            Some("int") => value.as_f64().map(|v| am::ScalarValue::Int(v as i64)),
            Some("uint") => value.as_f64().map(|v| am::ScalarValue::Uint(v as u64)),
            Some("f64") => value.as_f64().map(am::ScalarValue::F64),
            Some("bytes") => Some(am::ScalarValue::Bytes(
                value.clone().dyn_into::<Uint8Array>().unwrap().to_vec(),
            )),
            Some("counter") => value.as_f64().map(|v| am::ScalarValue::counter(v as i64)),
            Some("timestamp") => value.as_f64().map(|v| am::ScalarValue::Timestamp(v as i64)),
            Some("null") => Some(am::ScalarValue::Null),
            Some(_) => None,
            None => {
                if value.is_null() {
                    Some(am::ScalarValue::Null)
                } else if let Some(b) = value.as_bool() {
                    Some(am::ScalarValue::Boolean(b))
                } else if let Some(s) = value.as_string() {
                    Some(am::ScalarValue::Str(s.into()))
                } else if let Some(n) = value.as_f64() {
                    if (n.round() - n).abs() < f64::EPSILON {
                        Some(am::ScalarValue::Int(n as i64))
                    } else {
                        Some(am::ScalarValue::F64(n))
                    }
                } else if let Ok(d) = value.clone().dyn_into::<js_sys::Date>() {
                    Some(am::ScalarValue::Timestamp(d.get_time() as i64))
                } else if let Ok(o) = &value.clone().dyn_into::<Uint8Array>() {
                    Some(am::ScalarValue::Bytes(o.to_vec()))
                } else {
                    None
                }
            }
        }
    }

    fn import_value(
        &mut self,
        value: &JsValue,
        datatype: Option<String>,
    ) -> Result<(Value, Vec<(Prop, JsValue)>), JsValue> {
        match self.import_scalar(value, &datatype) {
            Some(val) => Ok((val.into(), vec![])),
            None => {
                if let Some((o, subvals)) = to_objtype(value, &datatype) {
                    Ok((o.into(), subvals))
                } else {
                    web_sys::console::log_2(&"Invalid value".into(), value);
                    Err(to_js_err("invalid value"))
                }
            }
        }
    }
}

#[wasm_bindgen(js_name = create)]
pub fn init(actor: Option<String>) -> Result<Automerge, JsValue> {
    console_error_panic_hook::set_once();
    Automerge::new(actor)
}

#[wasm_bindgen(js_name = loadDoc)]
pub fn load(data: Uint8Array, actor: Option<String>) -> Result<Automerge, JsValue> {
    let data = data.to_vec();
    let mut automerge = am::AutoCommit::load(&data).map_err(to_js_err)?;
    if let Some(s) = actor {
        let actor = automerge::ActorId::from(hex::decode(s).map_err(to_js_err)?.to_vec());
        automerge.set_actor(actor);
    }
    Ok(Automerge(automerge))
}

#[wasm_bindgen(js_name = encodeChange)]
pub fn encode_change(change: JsValue) -> Result<Uint8Array, JsValue> {
    let change: am::ExpandedChange = change.into_serde().map_err(to_js_err)?;
    let change: Change = change.into();
    Ok(Uint8Array::from(change.raw_bytes()))
}

#[wasm_bindgen(js_name = decodeChange)]
pub fn decode_change(change: Uint8Array) -> Result<JsValue, JsValue> {
    let change = Change::from_bytes(change.to_vec()).map_err(to_js_err)?;
    let change: am::ExpandedChange = change.decode();
    JsValue::from_serde(&change).map_err(to_js_err)
}

#[wasm_bindgen(js_name = initSyncState)]
pub fn init_sync_state() -> SyncState {
    SyncState(am::sync::State::new())
}

// this is needed to be compatible with the automerge-js api
#[wasm_bindgen(js_name = importSyncState)]
pub fn import_sync_state(state: JsValue) -> Result<SyncState, JsValue> {
    Ok(SyncState(JS(state).try_into()?))
}

// this is needed to be compatible with the automerge-js api
#[wasm_bindgen(js_name = exportSyncState)]
pub fn export_sync_state(state: SyncState) -> JsValue {
    JS::from(state.0).into()
}

#[wasm_bindgen(js_name = encodeSyncMessage)]
pub fn encode_sync_message(message: JsValue) -> Result<Uint8Array, JsValue> {
    let heads = js_get(&message, "heads")?.try_into()?;
    let need = js_get(&message, "need")?.try_into()?;
    let changes = js_get(&message, "changes")?.try_into()?;
    let have = js_get(&message, "have")?.try_into()?;
    Ok(Uint8Array::from(
        am::sync::Message {
            heads,
            need,
            have,
            changes,
        }
        .encode()
        .as_slice(),
    ))
}

#[wasm_bindgen(js_name = decodeSyncMessage)]
pub fn decode_sync_message(msg: Uint8Array) -> Result<JsValue, JsValue> {
    let data = msg.to_vec();
    let msg = am::sync::Message::decode(&data).map_err(to_js_err)?;
    let heads = AR::from(msg.heads.as_slice());
    let need = AR::from(msg.need.as_slice());
    let changes = AR::from(msg.changes.as_slice());
    let have = AR::from(msg.have.as_slice());
    let obj = Object::new().into();
    js_set(&obj, "heads", heads)?;
    js_set(&obj, "need", need)?;
    js_set(&obj, "have", have)?;
    js_set(&obj, "changes", changes)?;
    Ok(obj)
}

#[wasm_bindgen(js_name = encodeSyncState)]
pub fn encode_sync_state(state: SyncState) -> Result<Uint8Array, JsValue> {
    let state = state.0;
    Ok(Uint8Array::from(state.encode().as_slice()))
}

#[wasm_bindgen(js_name = decodeSyncState)]
pub fn decode_sync_state(data: Uint8Array) -> Result<SyncState, JsValue> {
    SyncState::decode(data)
}<|MERGE_RESOLUTION|>--- conflicted
+++ resolved
@@ -14,11 +14,8 @@
 mod value;
 
 use interop::{
-<<<<<<< HEAD
-    get_heads, get_js_heads, js_get, js_set, map_to_js, to_js_err, to_objtype, to_prop, AR, JS,
-=======
-    get_heads, js_get, js_set, list_to_js, map_to_js, to_js_err, to_objtype, to_prop, AR, JS,
->>>>>>> c51073c1
+    get_heads, get_js_heads, js_get, js_set, list_to_js, map_to_js, to_js_err, to_objtype, to_prop,
+    AR, JS,
 };
 use sync::SyncState;
 use value::{datatype, ScalarValue};
@@ -88,13 +85,9 @@
             commit_opts.set_time(time as i64);
         }
         let hash = self.0.commit_with(commit_opts);
-<<<<<<< HEAD
-        JsValue::from_str(&hex::encode(&hash.0))
-=======
         let result = Array::new();
         result.push(&JsValue::from_str(&hex::encode(&hash.0)));
         result.into()
->>>>>>> c51073c1
     }
 
     pub fn merge(&mut self, other: &mut Automerge) -> Result<Array, JsValue> {
