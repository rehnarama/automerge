--- conflicted
+++ resolved
@@ -14,13 +14,8 @@
 mod value;
 
 use interop::{
-<<<<<<< HEAD
-    get_heads, get_js_heads, js_get, js_set, list_to_js, map_to_js, to_js_err, to_objtype, to_prop,
-    AR, JS,
-=======
-    get_heads, js_get, js_set, list_to_js, list_to_js_at, map_to_js, map_to_js_at, to_js_err,
-    to_objtype, to_prop, AR, JS,
->>>>>>> d1407480
+    get_heads, get_js_heads, js_get, js_set, list_to_js, list_to_js_at, map_to_js, map_to_js_at,
+    to_js_err, to_objtype, to_prop, AR, JS,
 };
 use sync::SyncState;
 use value::{datatype, ScalarValue};
@@ -231,7 +226,6 @@
         Ok(())
     }
 
-<<<<<<< HEAD
     pub fn make(
         &mut self,
         obj: JsValue,
@@ -241,14 +235,11 @@
     ) -> Result<JsValue, JsValue> {
         // remove this
         am::log!("doc.make() is depricated - please use doc.set_object() or doc.insert_object()");
-        self.set_object(obj, prop, value)
-    }
-
-    pub fn set_object(
-=======
+        self.put_object(obj, prop, value)
+    }
+
     #[wasm_bindgen(js_name = putObject)]
     pub fn put_object(
->>>>>>> d1407480
         &mut self,
         obj: JsValue,
         prop: JsValue,
