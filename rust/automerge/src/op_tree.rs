use crate::iter::TopOps;
use crate::marks::RichText;
pub(crate) use crate::op_set::OpSetMetadata;
use crate::patches::PatchLog;
use crate::{
    clock::Clock,
    query::{self, ChangeVisibility, Index, QueryResult, TreeQuery},
    Automerge,
};
use crate::{
    types::{Key, ListEncoding, ObjId, ObjMeta, Op, OpId, Prop},
    ObjType, OpType,
};
use std::cmp::Ordering;
use std::sync::Arc;
use std::{fmt::Debug, mem};

mod iter;
mod node;

pub(crate) use iter::OpTreeIter;
#[allow(unused)]
pub(crate) use node::OpTreeNode;
pub use node::B;

#[derive(Debug, Clone, PartialEq)]
pub(crate) struct OpTree {
    pub(crate) internal: OpTreeInternal,
    pub(crate) objtype: ObjType,
    /// The id of the parent object, root has no parent.
    pub(crate) parent: Option<ObjId>,
    /// record the last list index and tree position
    /// inserted into the op_set - this allows us to
    /// short circuit the query if the follow op is another
    /// insert or delete at the same spot
    pub(crate) last_insert: Option<LastInsert>,
}

#[derive(Debug, Clone, PartialEq)]
pub(crate) struct LastInsert {
    pub(crate) pos: usize,
    pub(crate) index: usize,
    pub(crate) width: usize,
    pub(crate) key: Key,
}

impl OpTree {
    pub(crate) fn new() -> Self {
        Self {
            internal: Default::default(),
            objtype: ObjType::Map,
            parent: None,
            last_insert: None,
        }
    }

    pub(crate) fn iter(&self) -> OpTreeIter<'_> {
        self.internal.iter()
    }

    pub(crate) fn len(&self) -> usize {
        self.internal.len()
    }

    pub(crate) fn index(&self, encoding: ListEncoding) -> Option<&Index> {
        let node = self.internal.root_node.as_ref()?;
        if encoding == ListEncoding::List || node.index.has_never_seen_puts() {
            Some(&node.index)
        } else {
            None
        }
    }
}

#[derive(Default, Clone, Debug)]
pub(crate) struct FoundOpWithoutPatchLog {
    pub(crate) succ: Vec<usize>,
    pub(crate) pos: usize,
}

#[derive(Default, Clone, Debug)]
pub(crate) struct FoundOpWithPatchLog<'a> {
    pub(crate) before: Option<&'a Op>,
    pub(crate) num_before: usize,
    pub(crate) overwritten: Option<&'a Op>,
    pub(crate) after: Option<&'a Op>,
    pub(crate) succ: Vec<usize>,
    pub(crate) pos: usize,
    pub(crate) index: usize,
<<<<<<< HEAD
    pub(crate) marks: Option<Rc<RichText>>,
=======
    pub(crate) marks: Option<Arc<MarkSet>>,
>>>>>>> e1bb43e3
}

impl<'a> FoundOpWithPatchLog<'a> {
    pub(crate) fn log_patches(
        &self,
        obj: &ObjMeta,
        op: &Op,
        doc: &Automerge,
        patch_log: &mut PatchLog,
    ) {
        if op.insert {
            if op.is_mark() {
                if let OpType::MarkEnd(_) = op.action {
                    let q = doc.ops().search(
                        &obj.id,
                        query::SeekMark::new(op.id.prev(), self.pos, obj.encoding),
                    );
                    for mark in q.marks {
                        let index = mark.start;
                        let len = mark.len();
                        let marks = mark.into_mark_set();
                        patch_log.mark(obj, index, len, &marks);
                    }
                }
            // TODO - move this into patch_log()
            } else if obj.typ == ObjType::Text && !op.action.is_block() {
                patch_log.splice(obj, self.index, op.to_str(), self.marks.clone());
            } else {
                patch_log.insert(obj, self.index, op.value().into(), op.id, false);
            }
            return;
        }

        let key: Prop = match op.key {
            Key::Map(i) => doc.ops().m.props[i].clone().into(),
            Key::Seq(_) => self.index.into(),
        };

        if op.is_delete() {
            match (self.before, self.overwritten, self.after) {
                (None, Some(over), None) => match key {
                    Prop::Map(k) => patch_log.delete_map(obj, &k),
                    Prop::Seq(index) => patch_log.delete_seq(obj, index, over.width(obj.encoding)),
                },
                (Some(before), Some(_), None) => {
                    let conflict = self.num_before > 1;
                    patch_log.put(obj, &key, before.value().into(), before.id, conflict, true);
                }
                _ => { /* do nothing */ }
            }
        } else if let Some(value) = op.get_increment_value() {
            if self.after.is_none() {
                if let Some(counter) = self.overwritten {
                    if op.overwrites(counter) {
                        patch_log.increment(obj, &key, value, op.id);
                    }
                }
            }
        } else {
            let conflict = self.before.is_some();
            if op.is_list_op()
                && self.overwritten.is_none()
                && self.before.is_none()
                && self.after.is_none()
            {
                patch_log.insert(obj, self.index, op.value().into(), op.id, conflict);
            } else if self.after.is_some() {
                if self.before.is_none() {
                    patch_log.flag_conflict(obj, &key);
                }
            } else {
                patch_log.put(obj, &key, op.value().into(), op.id, conflict, false);
            }
        }
    }
}

#[derive(Clone, Debug)]
pub(crate) struct OpTreeInternal {
    pub(crate) root_node: Option<OpTreeNode>,
    pub(crate) ops: Vec<Op>,
}

impl OpTreeInternal {
    /// Construct a new, empty, sequence.
    pub(crate) fn new() -> Self {
        Self {
            root_node: None,
            ops: vec![],
        }
    }

    /// Get the length of the sequence.
    pub(crate) fn len(&self) -> usize {
        self.root_node.as_ref().map_or(0, |n| n.len())
    }

    pub(crate) fn top_ops<'a>(
        &'a self,
        clock: Option<Clock>,
        meta: &'a OpSetMetadata,
    ) -> TopOps<'a> {
        TopOps::new(OpTreeIter::new(self), clock, meta)
    }

    pub(crate) fn found_op_without_patch_log(
        &self,
        meta: &OpSetMetadata,
        op: &Op,
        mut pos: usize,
    ) -> FoundOpWithoutPatchLog {
        let mut iter = self.iter();
        let mut succ = vec![];
        let mut next = iter.nth(pos);
        while let Some(e) = next {
            if e.elemid_or_key() != op.elemid_or_key() {
                break;
            }

            if meta.lamport_cmp(e.id, op.id) == Ordering::Greater {
                break;
            }

            if op.overwrites(e) {
                succ.push(pos);
            }

            pos += 1;
            next = iter.next();
        }

        FoundOpWithoutPatchLog { pos, succ }
    }

    pub(crate) fn found_op_with_patch_log<'a>(
        &'a self,
        meta: &OpSetMetadata,
        op: &'a Op,
        mut pos: usize,
        index: usize,
<<<<<<< HEAD
        marks: Option<Rc<RichText>>,
=======
        marks: Option<Arc<MarkSet>>,
>>>>>>> e1bb43e3
    ) -> FoundOpWithPatchLog<'a> {
        let mut iter = self.iter();
        let mut found = None;
        let mut before = None;
        let mut num_before = 0;
        let mut overwritten = None;
        let mut after = None;
        let mut succ = vec![];
        let mut next = iter.nth(pos);
        while let Some(e) = next {
            if e.elemid_or_key() != op.elemid_or_key() {
                break;
            }

            if found.is_none() && meta.lamport_cmp(e.id, op.id) == Ordering::Greater {
                found = Some(pos);
            }

            if op.overwrites(e) {
                succ.push(pos);

                if e.visible() {
                    overwritten = Some(e);
                }
            } else if e.visible() {
                if found.is_none() && overwritten.is_none() {
                    before = Some(e);
                    num_before += 1;
                } else {
                    after = Some(e);
                }
            }

            pos += 1;
            next = iter.next();
        }

        pos = found.unwrap_or(pos);

        FoundOpWithPatchLog {
            before,
            num_before,
            after,
            overwritten,
            succ,
            pos,
            index,
            marks,
        }
    }

    pub(crate) fn seek_opid<'a>(
        &'a self,
        opid: OpId,
        encoding: ListEncoding,
        clock: Option<&Clock>,
        meta: &OpSetMetadata,
    ) -> Option<FoundOpId<'a>> {
        let query = self.search(query::OpIdSearch::opid(opid, encoding, clock), meta);
        let pos = query.found()?;
        let mut iter = self.iter();
        let op = iter.nth(pos)?;
        let index = query.index_for(op);
        for e in iter {
            if e.elemid_or_key() != op.elemid_or_key() {
                break;
            }

            if e.visible_at(clock) {
                return Some(FoundOpId {
                    op,
                    index,
                    visible: false,
                });
            }
        }
        Some(FoundOpId {
            op,
            index,
            visible: op.visible_at(clock),
        })
    }

    pub(crate) fn find_op_with_patch_log<'a>(
        &'a self,
        op: &'a Op,
        encoding: ListEncoding,
        meta: &OpSetMetadata,
    ) -> FoundOpWithPatchLog<'a> {
        if let Key::Seq(_) = op.key {
            let query = self.search(query::OpIdSearch::op(op, encoding), meta);
            let pos = query.pos();
            let index = query.index();
            let marks = query.marks(meta);
            self.found_op_with_patch_log(meta, op, pos, index, marks)
        } else {
            let pos = self.binary_search_by(|o| meta.key_cmp(&o.key, &op.key));
            self.found_op_with_patch_log(meta, op, pos, 0, None)
        }
    }

    pub(crate) fn find_op_without_patch_log(
        &self,
        op: &Op,
        meta: &OpSetMetadata,
    ) -> FoundOpWithoutPatchLog {
        if let Key::Seq(_) = op.key {
            let query = self.search(query::SimpleOpIdSearch::op(op), meta);
            let pos = query.pos;
            self.found_op_without_patch_log(meta, op, pos)
        } else {
            let pos = self.binary_search_by(|o| meta.key_cmp(&o.key, &op.key));
            self.found_op_without_patch_log(meta, op, pos)
        }
    }

    pub(crate) fn seek_ops_by_prop<'a>(
        &'a self,
        meta: &'a OpSetMetadata,
        prop: Prop,
        encoding: ListEncoding,
        clock: Option<&Clock>,
    ) -> Option<OpsFound<'a>> {
        match prop {
            Prop::Map(key_name) => {
                let key = Key::Map(meta.props.lookup(&key_name)?);
                let query = self.search(query::Prop::new(key, clock.cloned()), meta);
                Some(OpsFound {
                    ops: query.ops,
                    ops_pos: query.ops_pos,
                    end_pos: query.pos,
                })
            }
            Prop::Seq(index) => {
                let query = self.search(query::Nth::new(index, encoding, clock.cloned()), meta);
                let end_pos = query.pos();
                Some(OpsFound {
                    ops: query.ops,
                    ops_pos: query.ops_pos,
                    end_pos,
                })
            }
        }
    }

    fn binary_search_by<F>(&self, f: F) -> usize
    where
        F: Fn(&Op) -> Ordering,
    {
        let mut right = self.len();
        let mut left = 0;
        while left < right {
            let seq = (left + right) / 2;
            if f(self.get(seq).unwrap()) == Ordering::Less {
                left = seq + 1;
            } else {
                right = seq;
            }
        }
        left
    }

    pub(crate) fn search<'a, 'b: 'a, Q>(&'b self, mut query: Q, m: &'a OpSetMetadata) -> Q
    where
        Q: TreeQuery<'a>,
    {
        self.root_node.as_ref().map(|root| {
            match query.query_node_with_metadata(root, m, &self.ops) {
                QueryResult::Descend => root.search(&mut query, m, &self.ops),
                _ => true,
            }
        });
        query
    }

    /// Create an iterator through the sequence.
    pub(crate) fn iter(&self) -> OpTreeIter<'_> {
        iter::OpTreeIter::new(self)
    }

    /// Insert the `element` into the sequence at `index`.
    ///
    /// # Panics
    ///
    /// Panics if `index > len`.
    pub(crate) fn insert(&mut self, index: usize, op: Op) {
        assert!(
            index <= self.len(),
            "tried to insert at {} but len is {}",
            index,
            self.len()
        );

        let element = self.ops.len();
        self.ops.push(op);

        let old_len = self.len();
        if let Some(root) = self.root_node.as_mut() {
            #[cfg(debug_assertions)]
            root.check();

            if root.is_full() {
                let original_len = root.len();
                let new_root = OpTreeNode::new();

                // move new_root to root position
                let old_root = mem::replace(root, new_root);

                root.length += old_root.len();
                root.index = old_root.index.clone();
                root.children.push(old_root);
                root.split_child(0, &self.ops);

                assert_eq!(original_len, root.len());

                // after splitting the root has one element and two children, find which child the
                // index is in
                let first_child_len = root.children[0].len();
                let (child, insertion_index) = if first_child_len < index {
                    (&mut root.children[1], index - (first_child_len + 1))
                } else {
                    (&mut root.children[0], index)
                };
                root.length += 1;
                root.index.insert(&self.ops[element]);
                child.insert_into_non_full_node(insertion_index, element, &self.ops)
            } else {
                root.insert_into_non_full_node(index, element, &self.ops)
            }
        } else {
            let mut root = OpTreeNode::new();
            root.insert_into_non_full_node(index, element, &self.ops);
            self.root_node = Some(root)
        }
        assert_eq!(self.len(), old_len + 1, "{:#?}", self);
    }

    /// Get the `element` at `index` in the sequence.
    pub(crate) fn get(&self, index: usize) -> Option<&Op> {
        self.root_node
            .as_ref()
            .and_then(|n| n.get(index))
            .map(|n| &self.ops[n])
    }

    // this replaces get_mut() because it allows the indexes to update correctly
    pub(crate) fn update<F>(&mut self, index: usize, f: F)
    where
        F: FnOnce(&mut Op),
    {
        if self.len() > index {
            let n = self.root_node.as_ref().unwrap().get(index).unwrap();
            //let new_element = self.ops.get_mut(n).unwrap();
            let old_vis = self.ops[n].visible();
            f(&mut self.ops[n]);
            let vis = ChangeVisibility {
                old_vis,
                new_vis: self.ops[n].visible(),
                ops: &self.ops,
                index: n,
            };
            self.root_node
                .as_mut()
                .unwrap()
                .update(index, vis, &self.ops);
        }
    }

    /// Removes the element at `index` from the sequence.
    ///
    /// # Panics
    ///
    /// Panics if `index` is out of bounds.
    pub(crate) fn remove(&mut self, index: usize) -> Op {
        if let Some(root) = self.root_node.as_mut() {
            #[cfg(debug_assertions)]
            let len = root.check();
            let old = root.remove(index, &self.ops);

            if root.elements.is_empty() {
                if root.is_leaf() {
                    self.root_node = None;
                } else {
                    self.root_node = Some(root.children.remove(0));
                }
            }

            #[cfg(debug_assertions)]
            debug_assert_eq!(len, self.root_node.as_ref().map_or(0, |r| r.check()) + 1);
            self.ops[old].clone()
        } else {
            panic!("remove from empty tree")
        }
    }
}

impl Default for OpTreeInternal {
    fn default() -> Self {
        Self::new()
    }
}

impl PartialEq for OpTreeInternal {
    fn eq(&self, other: &Self) -> bool {
        self.len() == other.len() && self.iter().zip(other.iter()).all(|(a, b)| a == b)
    }
}

#[derive(Default, Debug, Clone, PartialEq)]
pub(crate) struct OpsFound<'a> {
    pub(crate) ops: Vec<&'a Op>,
    pub(crate) ops_pos: Vec<usize>,
    pub(crate) end_pos: usize,
}

#[derive(Debug, Clone, PartialEq)]
pub(crate) struct FoundOpId<'a> {
    pub(crate) op: &'a Op,
    pub(crate) index: usize,
    pub(crate) visible: bool,
}

#[cfg(test)]
mod tests {
    use crate::types::{Op, OpId, OpType};

    use super::*;

    fn op() -> Op {
        let zero = OpId::new(0, 0);
        Op {
            id: zero,
            action: OpType::Put(0.into()),
            key: zero.into(),
            succ: Default::default(),
            pred: Default::default(),
            insert: false,
        }
    }

    #[test]
    fn insert() {
        let mut t: OpTree = OpTree::new();

        t.internal.insert(0, op());
        t.internal.insert(1, op());
        t.internal.insert(0, op());
        t.internal.insert(0, op());
        t.internal.insert(0, op());
        t.internal.insert(3, op());
        t.internal.insert(4, op());
    }

    #[test]
    fn insert_book() {
        let mut t: OpTree = OpTree::new();

        for i in 0..100 {
            t.internal.insert(i % 2, op());
        }
    }

    #[test]
    fn insert_book_vec() {
        let mut t: OpTree = OpTree::new();
        let mut v = Vec::new();

        for i in 0..100 {
            t.internal.insert(i % 3, op());
            v.insert(i % 3, op());

            assert_eq!(v, t.internal.iter().cloned().collect::<Vec<_>>())
        }
    }
}<|MERGE_RESOLUTION|>--- conflicted
+++ resolved
@@ -87,11 +87,7 @@
     pub(crate) succ: Vec<usize>,
     pub(crate) pos: usize,
     pub(crate) index: usize,
-<<<<<<< HEAD
-    pub(crate) marks: Option<Rc<RichText>>,
-=======
-    pub(crate) marks: Option<Arc<MarkSet>>,
->>>>>>> e1bb43e3
+    pub(crate) marks: Option<Arc<RichText>>,
 }
 
 impl<'a> FoundOpWithPatchLog<'a> {
@@ -232,11 +228,7 @@
         op: &'a Op,
         mut pos: usize,
         index: usize,
-<<<<<<< HEAD
-        marks: Option<Rc<RichText>>,
-=======
-        marks: Option<Arc<MarkSet>>,
->>>>>>> e1bb43e3
+        marks: Option<Arc<RichText>>,
     ) -> FoundOpWithPatchLog<'a> {
         let mut iter = self.iter();
         let mut found = None;
