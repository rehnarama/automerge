--- conflicted
+++ resolved
@@ -850,11 +850,7 @@
         obj: &ObjMeta,
         prop: Prop,
         op: Op,
-<<<<<<< HEAD
-        marks: Option<Rc<RichText>>,
-=======
-        marks: Option<Arc<MarkSet>>,
->>>>>>> e1bb43e3
+        marks: Option<Arc<RichText>>,
     ) {
         // TODO - id_to_exid should be a noop if not used - change type to Into<ExId>?
         if patch_log.is_active() {
