use std::borrow::Cow;
use std::sync::Arc;

use itertools::Itertools;

use crate::{
    marks::{RichText, RichTextStateMachine},
    patches::{Event, PatchLog, TextRepresentation},
    types::{Key, ListEncoding, ObjId, ObjMeta, Op, OpId},
    Automerge, ObjType, OpType, Value,
};

#[derive(Debug, Default)]
<<<<<<< HEAD
=======
struct TextSpan {
    text: String,
    start: usize,
    marks: Option<Arc<MarkSet>>,
}

#[derive(Debug, Default)]
>>>>>>> e1bb43e3
struct TextState<'a> {
    obj: ObjId,
    len: usize,
    index: usize,
    text: String,
    spans: Vec<(ObjId, Event)>,
    marks: Option<Rc<RichText>>,
    marks_state: RichTextStateMachine<'a>,
}

impl<'a> TextState<'a> {
    fn new(obj: ObjId) -> Self {
        Self {
            obj,
            ..Default::default()
        }
    }

    fn push_str(&mut self, text: &str, len: usize) {
        self.text.push_str(text);
        self.len += len;
    }

    fn flush(&mut self) {
        if self.len > 0 {
            let index = self.index;
            let mut text = String::new();
            let mut marks = None;
            std::mem::swap(&mut text, &mut self.text);
            std::mem::swap(&mut marks, &mut self.marks);

            self.spans
                .push((self.obj, Event::Splice { text, index, marks }));

            self.index += self.len;
            self.len = 0;
        }
        self.marks = self.marks_state.current().cloned();
    }

    fn insert(&mut self, op: &Op, width: usize) {
        self.flush();

        let index = self.index;
        let value = op.value().into();
        let id = op.id;
        self.spans.push((
            self.obj,
            Event::Insert {
                index,
                value,
                id,
                conflict: false,
            },
        ));
        self.index += width;
    }
}

struct Put<'a> {
    value: Value<'a>,
    key: Key,
    id: OpId,
}

/// Traverse the "current" state of the document, logging patches to `patch_log`.
///
/// The "current" state of the document is the set of visible operations. This function will
/// traverse that set of operations and add corresponding patches to `patch_log` as it encounters
/// values.
///
/// Due to only notifying of visible operations the [`PatchLog`] will only be called with `put`,
/// `insert`, and `splice`, operations.
pub(crate) fn log_current_state_patches(doc: &Automerge, patch_log: &mut PatchLog) {
    // The OpSet already exposes operations in the order they appear in the document.
    // `OpSet::iter_objs` iterates over the objects in causal order, this means that parent objects
    // will always appear before their children. Furthermore, the operations within each object are
    // ordered by key (which means by their position in a sequence for sequences).
    //
    // Effectively then we iterate over each object, then we group the operations in the object by
    // key and for each key find the visible operations for that key. Then we notify the patch log
    // for each of those visible operations.
    for (obj, ops) in doc.ops().iter_objs() {
        if obj.typ == ObjType::Text && matches!(patch_log.text_rep(), TextRepresentation::String) {
            log_text_patches(doc, patch_log, &obj, ops)
        } else if obj.typ.is_sequence() {
            log_list_patches(doc, patch_log, &obj, ops);
        } else {
            log_map_patches(doc, patch_log, &obj, ops);
        }
    }
}

fn log_text_patches<'a, I: Iterator<Item = &'a Op>>(
    doc: &'a Automerge,
    patch_log: &mut PatchLog,
    obj: &ObjMeta,
    ops: I,
) {
    let ops_by_key = ops.group_by(|o| o.elemid_or_key());
    let encoding = ListEncoding::Text;
    let state = TextState::new(obj.id);
    let mut state = ops_by_key
        .into_iter()
        .fold(state, |mut state, (_key, key_ops)| {
            if let Some(o) = key_ops.filter(|o| o.visible_or_mark(None)).last() {
                match &o.action {
                    OpType::Make(_) => {
                        state.marks_state.process(o, doc.ops());
                        state.insert(o, o.width(encoding));
                    }
                    OpType::Put(_) => state.push_str(o.to_str(), o.width(encoding)),
                    OpType::MarkBegin(_, data) => {
                        if state.marks_state.mark_begin(o.id, data, &doc.ops.m) {
                            state.flush();
                        }
                    }
                    OpType::MarkEnd(_) => {
                        if state.marks_state.mark_end(o.id, &doc.ops.m) {
                            state.flush();
                        }
                    }
                    OpType::Increment(_) | OpType::Delete => {}
                }
            }
            state
        });
    state.flush();
    patch_log.extend(state.spans);
    /*
        for span in state.spans {
            if !span.text.is_empty() {
                patch_log.splice(obj, span.start, span.text.as_str(), span.marks);
            }
        }
    */
}

fn log_list_patches<'a, I: Iterator<Item = &'a Op>>(
    _doc: &'a Automerge,
    patch_log: &mut PatchLog,
    obj: &ObjMeta,
    ops: I,
) {
    let ops_by_key = ops.group_by(|o| o.elemid_or_key());
    let mut len = 0;
    ops_by_key
        .into_iter()
        .filter_map(|(_key, key_ops)| {
            key_ops
                .filter(|o| o.visible_or_mark(None))
                .filter_map(|o| match &o.action {
                    OpType::Make(obj_type) => Some((Value::Object(*obj_type), o.id)),
                    OpType::Put(value) => Some((Value::Scalar(Cow::Borrowed(value)), o.id)),
                    _ => None,
                })
                .enumerate()
                .last()
                .map(|value| {
                    let pos = len;
                    len += 1; // increment - side effect
                    (pos, value)
                })
        })
        .for_each(|(index, (val_enum, (value, opid)))| {
            let conflict = val_enum > 0;
            patch_log.insert(obj, index, value.clone().into(), opid, conflict);
        });
}

fn log_map_key_patches<'a, I: Iterator<Item = &'a Op>>(
    (key, key_ops): (Key, I),
) -> Option<(usize, Put<'a>)> {
    key_ops
        .filter(|o| o.visible())
        .filter_map(|o| match &o.action {
            OpType::Make(obj_type) => {
                let value = Value::Object(*obj_type);
                Some(Put {
                    value,
                    key,
                    id: o.id,
                })
            }
            OpType::Put(value) => {
                let value = Value::Scalar(Cow::Borrowed(value));
                Some(Put {
                    value,
                    key,
                    id: o.id,
                })
            }
            _ => None,
        })
        .enumerate()
        .last()
}

fn log_map_patches<'a, I: Iterator<Item = &'a Op>>(
    doc: &'a Automerge,
    patch_log: &mut PatchLog,
    obj: &ObjMeta,
    ops: I,
) {
    let ops_by_key = ops.group_by(|o| o.key);
    ops_by_key
        .into_iter()
        .filter_map(log_map_key_patches)
        .for_each(|(i, put)| {
            if let Some(prop_index) = put.key.prop_index() {
                if let Some(key) = doc.ops().m.props.safe_get(prop_index) {
                    let conflict = i > 0;
                    patch_log.put_map(obj, key, put.value.into(), put.id, conflict, false);
                }
            }
        });
}

#[cfg(test)]
mod tests {
    use std::{borrow::Cow, fs};

    use crate::{
        patches::{PatchLog, TextRepresentation},
        transaction::Transactable,
        Automerge, ObjType, Patch, PatchAction, Prop, Value,
    };

    // Patches often carry a "tagged value", which is a value and the OpID of the op which
    // created that value. For a lot of values (i.e. any scalar value) we don't care about the
    // opid. This type implements `PartialEq` for the `Untagged` variant by ignoring the tag, which
    // allows us to express tests which don't care about the tag.
    #[derive(Clone, Debug)]
    enum PatchValue {
        Tagged(crate::Value<'static>, crate::ObjId),
        Untagged(crate::Value<'static>),
    }

    impl<'a> From<(Value<'a>, crate::ObjId, bool)> for PatchValue {
        fn from(value: (Value<'a>, crate::ObjId, bool)) -> Self {
            Self::Tagged(value.0.into_owned(), value.1)
        }
    }

    impl<'a> From<(Value<'a>, crate::ObjId)> for PatchValue {
        fn from(value: (Value<'a>, crate::ObjId)) -> Self {
            Self::Tagged(value.0.into_owned(), value.1)
        }
    }

    impl PartialEq<PatchValue> for PatchValue {
        fn eq(&self, other: &PatchValue) -> bool {
            match (self, other) {
                (Self::Tagged(v1, o1), Self::Tagged(v2, o2)) => equal_vals(v1, v2) && o1 == o2,
                (Self::Untagged(v1), Self::Untagged(v2)) => equal_vals(v1, v2),
                (Self::Tagged(v1, _), Self::Untagged(v2)) => equal_vals(v1, v2),
                (Self::Untagged(v1), Self::Tagged(v2, _)) => equal_vals(v1, v2),
            }
        }
    }

    /// Consider counters equal if they have the same current value
    fn equal_vals(v1: &Value<'_>, v2: &Value<'_>) -> bool {
        match (v1, v2) {
            (Value::Scalar(v1), Value::Scalar(v2)) => match (v1.as_ref(), v2.as_ref()) {
                (crate::ScalarValue::Counter(c1), crate::ScalarValue::Counter(c2)) => {
                    c1.current == c2.current
                }
                _ => v1 == v2,
            },
            _ => v1 == v2,
        }
    }

    #[derive(Debug, Clone, PartialEq)]
    enum ObservedPatch {
        Put {
            obj: crate::ObjId,
            prop: Prop,
            value: PatchValue,
            conflict: bool,
        },
        Insert {
            obj: crate::ObjId,
            index: usize,
            value: PatchValue,
        },
        SpliceText {
            obj: crate::ObjId,
            index: usize,
            chars: String,
        },
    }

    // A Vec<ObservedPatch> is pretty hard to look at in a test failure. This wrapper prints the
    // calls out in a nice table so it's easier to see what's different
    #[derive(Clone, PartialEq)]
    struct Patches(Vec<ObservedPatch>);

    impl From<Vec<Patch>> for Patches {
        fn from(patches: Vec<Patch>) -> Self {
            let oc = patches.into_iter().fold(Vec::new(), |mut acc, patch| {
                match patch {
                    Patch {
                        obj,
                        action: PatchAction::SpliceText { index, value, .. },
                        ..
                    } => acc.push(ObservedPatch::SpliceText {
                        obj,
                        index,
                        chars: value.make_string(),
                    }),
                    Patch {
                        obj,
                        action:
                            PatchAction::PutMap {
                                key,
                                value,
                                conflict,
                            },
                        ..
                    } => acc.push(ObservedPatch::Put {
                        obj,
                        prop: key.into(),
                        value: value.into(),
                        conflict,
                    }),
                    Patch {
                        obj,
                        action:
                            PatchAction::PutSeq {
                                index,
                                value,
                                conflict,
                            },
                        ..
                    } => acc.push(ObservedPatch::Put {
                        obj,
                        prop: index.into(),
                        value: value.into(),
                        conflict,
                    }),
                    Patch {
                        obj,
                        action: PatchAction::Insert { index, values, .. },
                        ..
                    } => {
                        for (i, v) in values.iter().enumerate() {
                            acc.push(ObservedPatch::Insert {
                                obj: obj.clone(),
                                index: index + i,
                                value: v.clone().into(),
                            })
                        }
                    }
                    _ => panic!("Current state should only log put, splice, and insert ops"),
                };
                acc
            });
            Patches(oc)
        }
    }

    impl std::fmt::Debug for Patches {
        fn fmt(&self, f: &mut std::fmt::Formatter<'_>) -> std::fmt::Result {
            let mut table = prettytable::Table::new();
            table.set_format(*prettytable::format::consts::FORMAT_NO_BORDER_LINE_SEPARATOR);
            table.set_titles(prettytable::row![
                "Op", "Object", "Property", "Value", "Conflict"
            ]);
            for call in &self.0 {
                match call {
                    ObservedPatch::Put {
                        obj,
                        prop,
                        value,
                        conflict,
                    } => {
                        table.add_row(prettytable::row![
                            "Put",
                            format!("{}", obj),
                            prop,
                            match value {
                                PatchValue::Tagged(v, o) => format!("{} ({})", v, o),
                                PatchValue::Untagged(v) => format!("{}", v),
                            },
                            conflict
                        ]);
                    }
                    ObservedPatch::Insert { obj, index, value } => {
                        table.add_row(prettytable::row![
                            "Insert",
                            format!("{}", obj),
                            index,
                            match value {
                                PatchValue::Tagged(v, o) => format!("{} ({})", v, o),
                                PatchValue::Untagged(v) => format!("{}", v),
                            },
                            ""
                        ]);
                    }
                    ObservedPatch::SpliceText { obj, index, chars } => {
                        table.add_row(prettytable::row![
                            "SpliceText",
                            format!("{}", obj),
                            index,
                            chars,
                            ""
                        ]);
                    }
                }
            }
            let mut out = Vec::new();
            table.print(&mut out).unwrap();
            write!(f, "\n{}\n", String::from_utf8(out).unwrap())
        }
    }

    #[test]
    fn basic_test() {
        let mut doc = crate::AutoCommit::new();
        doc.put(crate::ROOT, "key", "value").unwrap();
        let map = doc.put_object(crate::ROOT, "map", ObjType::Map).unwrap();
        doc.put(&map, "nested_key", "value").unwrap();
        let list = doc.put_object(crate::ROOT, "list", ObjType::List).unwrap();
        doc.insert(&list, 0, "value").unwrap();
        let text = doc.put_object(crate::ROOT, "text", ObjType::Text).unwrap();
        doc.insert(&text, 0, "a").unwrap();

        let p = doc.document().current_state(TextRepresentation::default());

        assert_eq!(
            Patches::from(p),
            Patches(vec![
                ObservedPatch::Put {
                    obj: crate::ROOT,
                    prop: "key".into(),
                    value: PatchValue::Untagged("value".into()),
                    conflict: false,
                },
                ObservedPatch::Put {
                    obj: crate::ROOT,
                    prop: "list".into(),
                    value: PatchValue::Tagged(Value::Object(ObjType::List), list.clone()),
                    conflict: false,
                },
                ObservedPatch::Put {
                    obj: crate::ROOT,
                    prop: "map".into(),
                    value: PatchValue::Tagged(Value::Object(ObjType::Map), map.clone()),
                    conflict: false,
                },
                ObservedPatch::Put {
                    obj: crate::ROOT,
                    prop: "text".into(),
                    value: PatchValue::Tagged(Value::Object(ObjType::Text), text.clone()),
                    conflict: false,
                },
                ObservedPatch::Put {
                    obj: map.clone(),
                    prop: "nested_key".into(),
                    value: PatchValue::Untagged("value".into()),
                    conflict: false,
                },
                ObservedPatch::Insert {
                    obj: list,
                    index: 0,
                    value: PatchValue::Untagged("value".into()),
                },
                ObservedPatch::SpliceText {
                    obj: text,
                    index: 0,
                    chars: "a".into(),
                },
            ])
        );
    }

    #[test]
    fn test_deleted_ops_omitted() {
        let mut doc = crate::AutoCommit::new();
        doc.put(crate::ROOT, "key", "value").unwrap();
        doc.delete(crate::ROOT, "key").unwrap();
        let map = doc.put_object(crate::ROOT, "map", ObjType::Map).unwrap();
        doc.put(&map, "nested_key", "value").unwrap();
        doc.delete(&map, "nested_key").unwrap();
        let list = doc.put_object(crate::ROOT, "list", ObjType::List).unwrap();
        doc.insert(&list, 0, "value").unwrap();
        doc.delete(&list, 0).unwrap();
        let text = doc.put_object(crate::ROOT, "text", ObjType::Text).unwrap();
        doc.insert(&text, 0, "a").unwrap();
        doc.delete(&text, 0).unwrap();

        doc.put_object(crate::ROOT, "deleted_map", ObjType::Map)
            .unwrap();
        doc.delete(crate::ROOT, "deleted_map").unwrap();
        doc.put_object(crate::ROOT, "deleted_list", ObjType::List)
            .unwrap();
        doc.delete(crate::ROOT, "deleted_list").unwrap();
        doc.put_object(crate::ROOT, "deleted_text", ObjType::Text)
            .unwrap();
        doc.delete(crate::ROOT, "deleted_text").unwrap();

        let p = doc.document().current_state(TextRepresentation::default());

        assert_eq!(
            Patches::from(p),
            Patches(vec![
                ObservedPatch::Put {
                    obj: crate::ROOT,
                    prop: "list".into(),
                    value: PatchValue::Tagged(Value::Object(ObjType::List), list.clone()),
                    conflict: false,
                },
                ObservedPatch::Put {
                    obj: crate::ROOT,
                    prop: "map".into(),
                    value: PatchValue::Tagged(Value::Object(ObjType::Map), map.clone()),
                    conflict: false,
                },
                ObservedPatch::Put {
                    obj: crate::ROOT,
                    prop: "text".into(),
                    value: PatchValue::Tagged(Value::Object(ObjType::Text), text.clone()),
                    conflict: false,
                },
            ])
        );
    }

    #[test]
    fn test_text_spliced() {
        let mut doc = crate::AutoCommit::new();
        let text = doc.put_object(crate::ROOT, "text", ObjType::Text).unwrap();
        doc.insert(&text, 0, "a").unwrap();
        doc.splice_text(&text, 1, 0, "bcdef").unwrap();
        doc.splice_text(&text, 2, 2, "g").unwrap();

        doc.set_text_rep(TextRepresentation::String);
        let p = doc.document().current_state(TextRepresentation::String);

        assert_eq!(
            Patches::from(p),
            Patches(vec![
                ObservedPatch::Put {
                    obj: crate::ROOT,
                    prop: "text".into(),
                    value: PatchValue::Tagged(Value::Object(ObjType::Text), text.clone()),
                    conflict: false,
                },
                ObservedPatch::SpliceText {
                    obj: text,
                    index: 0,
                    chars: "abgef".to_string()
                }
            ])
        );
    }

    #[test]
    fn test_counters() {
        let actor1 = crate::ActorId::from("aa".as_bytes());
        let actor2 = crate::ActorId::from("bb".as_bytes());
        let mut doc = crate::AutoCommit::new().with_actor(actor2);

        let mut doc2 = doc.fork().with_actor(actor1);
        doc2.put(crate::ROOT, "key", "someval").unwrap();

        doc.put(crate::ROOT, "key", crate::ScalarValue::Counter(1.into()))
            .unwrap();
        doc.increment(crate::ROOT, "key", 2).unwrap();
        doc.increment(crate::ROOT, "key", 3).unwrap();

        doc.merge(&mut doc2).unwrap();

        doc.set_text_rep(TextRepresentation::String);
        let p = doc.document().current_state(TextRepresentation::String);

        assert_eq!(
            Patches::from(p),
            Patches(vec![ObservedPatch::Put {
                obj: crate::ROOT,
                prop: "key".into(),
                value: PatchValue::Untagged(Value::Scalar(Cow::Owned(
                    crate::ScalarValue::Counter(6.into())
                ))),
                conflict: true,
            },])
        );
    }

    #[test]
    fn test_multiple_list_insertions() {
        let mut doc = crate::AutoCommit::new();

        let list = doc.put_object(crate::ROOT, "list", ObjType::List).unwrap();
        doc.insert(&list, 0, 1).unwrap();
        doc.insert(&list, 1, 2).unwrap();

        doc.set_text_rep(TextRepresentation::String);
        let p = doc.document().current_state(TextRepresentation::String);

        assert_eq!(
            Patches::from(p),
            Patches(vec![
                ObservedPatch::Put {
                    obj: crate::ROOT,
                    prop: "list".into(),
                    value: PatchValue::Tagged(Value::Object(ObjType::List), list.clone()),
                    conflict: false,
                },
                ObservedPatch::Insert {
                    obj: list.clone(),
                    index: 0,
                    value: PatchValue::Untagged(1.into()),
                },
                ObservedPatch::Insert {
                    obj: list,
                    index: 1,
                    value: PatchValue::Untagged(2.into()),
                },
            ])
        );
    }

    #[test]
    fn test_concurrent_insertions_at_same_index() {
        let mut doc = crate::AutoCommit::new().with_actor(crate::ActorId::from("aa".as_bytes()));

        let list = doc.put_object(crate::ROOT, "list", ObjType::List).unwrap();

        let mut doc2 = doc.fork().with_actor(crate::ActorId::from("bb".as_bytes()));

        doc.insert(&list, 0, 1).unwrap();
        doc2.insert(&list, 0, 2).unwrap();
        doc.merge(&mut doc2).unwrap();

        doc.set_text_rep(TextRepresentation::String);
        let p = doc.document().current_state(TextRepresentation::String);

        assert_eq!(
            Patches::from(p),
            Patches(vec![
                ObservedPatch::Put {
                    obj: crate::ROOT,
                    prop: "list".into(),
                    value: PatchValue::Tagged(Value::Object(ObjType::List), list.clone()),
                    conflict: false,
                },
                ObservedPatch::Insert {
                    obj: list.clone(),
                    index: 0,
                    value: PatchValue::Untagged(2.into()),
                },
                ObservedPatch::Insert {
                    obj: list,
                    index: 1,
                    value: PatchValue::Untagged(1.into()),
                },
            ])
        );
    }

    #[test]
    fn test_insert_objects() {
        let mut doc = crate::AutoCommit::new().with_actor(crate::ActorId::from("aa".as_bytes()));

        let list = doc.put_object(crate::ROOT, "list", ObjType::List).unwrap();

        let map = doc.insert_object(&list, 0, ObjType::Map).unwrap();
        doc.put(&map, "key", "value").unwrap();

        doc.set_text_rep(TextRepresentation::String);
        let patches = doc.document().current_state(TextRepresentation::String);

        assert_eq!(
            Patches::from(patches),
            Patches(vec![
                ObservedPatch::Put {
                    obj: crate::ROOT,
                    prop: "list".into(),
                    value: PatchValue::Tagged(Value::Object(ObjType::List), list.clone()),
                    conflict: false,
                },
                ObservedPatch::Insert {
                    obj: list.clone(),
                    index: 0,
                    value: PatchValue::Tagged(Value::Object(ObjType::Map), map.clone()),
                },
                ObservedPatch::Put {
                    obj: map,
                    prop: "key".into(),
                    value: PatchValue::Untagged("value".into()),
                    conflict: false
                },
            ])
        );
    }

    #[test]
    fn test_insert_and_update() {
        let mut doc = crate::AutoCommit::new();

        let list = doc.put_object(crate::ROOT, "list", ObjType::List).unwrap();

        doc.insert(&list, 0, "one").unwrap();
        doc.insert(&list, 1, "two").unwrap();
        doc.put(&list, 0, "three").unwrap();
        doc.put(&list, 1, "four").unwrap();

        doc.set_text_rep(TextRepresentation::String);

        let patches = doc.document().current_state(TextRepresentation::String);

        assert_eq!(
            Patches::from(patches),
            Patches(vec![
                ObservedPatch::Put {
                    obj: crate::ROOT,
                    prop: "list".into(),
                    value: PatchValue::Tagged(Value::Object(ObjType::List), list.clone()),
                    conflict: false,
                },
                ObservedPatch::Insert {
                    obj: list.clone(),
                    index: 0,
                    value: PatchValue::Untagged("three".into()),
                },
                ObservedPatch::Insert {
                    obj: list.clone(),
                    index: 1,
                    value: PatchValue::Untagged("four".into()),
                },
            ])
        );
    }

    #[test]
    fn test_load_changes() {
        fn fixture(name: &str) -> Vec<u8> {
            fs::read("./tests/fixtures/".to_owned() + name).unwrap()
        }

        let mut patch_log = PatchLog::active(TextRepresentation::String);
        let _doc = Automerge::load_with(
            &fixture("counter_value_is_ok.automerge"),
            crate::OnPartialLoad::Error,
            crate::storage::VerificationMode::Check,
            &mut patch_log,
        )
        .unwrap();
        let p = _doc.make_patches(&mut patch_log);

        assert_eq!(
            Patches::from(p),
            Patches(vec![ObservedPatch::Put {
                obj: crate::ROOT,
                prop: "a".into(),
                value: PatchValue::Untagged(crate::ScalarValue::Counter(2000.into()).into()),
                conflict: false,
            }])
        );
    }
}<|MERGE_RESOLUTION|>--- conflicted
+++ resolved
@@ -11,23 +11,13 @@
 };
 
 #[derive(Debug, Default)]
-<<<<<<< HEAD
-=======
-struct TextSpan {
-    text: String,
-    start: usize,
-    marks: Option<Arc<MarkSet>>,
-}
-
-#[derive(Debug, Default)]
->>>>>>> e1bb43e3
 struct TextState<'a> {
     obj: ObjId,
     len: usize,
     index: usize,
     text: String,
     spans: Vec<(ObjId, Event)>,
-    marks: Option<Rc<RichText>>,
+    marks: Option<Arc<RichText>>,
     marks_state: RichTextStateMachine<'a>,
 }
 
