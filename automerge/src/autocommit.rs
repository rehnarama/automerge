--- conflicted
+++ resolved
@@ -3,9 +3,9 @@
 use crate::types::Patch;
 use crate::{
     change::export_change, query, transaction::TransactionInner, ActorId, Automerge,
-    AutomergeError, Change, ChangeHash, Prop, ScalarValue, Value,
+    AutomergeError, Change, ChangeHash, Keys, KeysAt, ObjType, Prop, ScalarValue, SyncMessage,
+    SyncState, Value,
 };
-use crate::{Keys, KeysAt, ObjType, ScalarValue, SyncMessage, SyncState};
 
 /// An automerge document that automatically manages transactions.
 #[derive(Debug, Clone)]
@@ -354,7 +354,6 @@
         tx.insert(&mut self.doc, obj.as_ref(), index, value)
     }
 
-<<<<<<< HEAD
     #[allow(clippy::too_many_arguments)]
     fn mark<O: AsRef<ExId>>(
         &mut self,
@@ -378,7 +377,8 @@
             mark,
             value,
         )
-=======
+    }
+
     fn insert_object(
         &mut self,
         obj: &ExId,
@@ -388,7 +388,6 @@
         self.ensure_transaction_open();
         let tx = self.transaction.as_mut().unwrap();
         tx.insert_object(&mut self.doc, obj, index, value)
->>>>>>> 95f27f36
     }
 
     fn inc<O: AsRef<ExId>, P: Into<Prop>>(
