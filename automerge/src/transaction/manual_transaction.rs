use crate::exid::ExId;
<<<<<<< HEAD
use crate::AutomergeError;
use crate::{query, Automerge, ChangeHash, Prop, ScalarValue, Value};
=======
use crate::{Automerge, ChangeHash, KeysAt, Prop, Value};
use crate::{AutomergeError, Keys};
>>>>>>> 6b505419

use super::{CommitOptions, Transactable, TransactionInner};

/// A transaction on a document.
/// Transactions group operations into a single change so that no other operations can happen
/// in-between.
///
/// Created from [`Automerge::transaction`].
///
/// ## Drop
///
/// This transaction should be manually committed or rolled back. If not done manually then it will
/// be rolled back when it is dropped. This is to prevent the document being in an unsafe
/// intermediate state.
/// This is consistent with `?` error handling.
#[derive(Debug)]
pub struct Transaction<'a> {
    // this is an option so that we can take it during commit and rollback to prevent it being
    // rolled back during drop.
    pub(crate) inner: Option<TransactionInner>,
    pub(crate) doc: &'a mut Automerge,
}

impl<'a> Transaction<'a> {
    /// Get the heads of the document before this transaction was started.
    pub fn get_heads(&self) -> Vec<ChangeHash> {
        self.doc.get_heads()
    }

    /// Commit the operations performed in this transaction, returning the hashes corresponding to
    /// the new heads.
    pub fn commit(mut self) -> Vec<ChangeHash> {
        self.inner.take().unwrap().commit(self.doc, None, None)
    }

    /// Commit the operations in this transaction with some options.
    ///
    /// ```
    /// # use automerge::transaction::CommitOptions;
    /// # use automerge::transaction::Transactable;
    /// # use automerge::Value;
    /// # use automerge::ROOT;
    /// # use automerge::Automerge;
    /// # use std::time::SystemTime;
    /// let mut doc = Automerge::new();
    /// let mut tx = doc.transaction();
    /// tx.set(ROOT, "todos", Value::list()).unwrap();
    /// let now = SystemTime::now().duration_since(SystemTime::UNIX_EPOCH).unwrap().as_secs() as
    /// i64;
    /// tx.commit_with(CommitOptions::default().with_message("Create todos list").with_time(now));
    /// ```
    pub fn commit_with(mut self, options: CommitOptions) -> Vec<ChangeHash> {
        self.inner
            .take()
            .unwrap()
            .commit(self.doc, options.message, options.time)
    }

    /// Undo the operations added in this transaction, returning the number of cancelled
    /// operations.
    pub fn rollback(mut self) -> usize {
        self.inner.take().unwrap().rollback(self.doc)
    }
}

impl<'a> Transactable for Transaction<'a> {
    /// Get the number of pending operations in this transaction.
    fn pending_ops(&self) -> usize {
        self.inner.as_ref().unwrap().pending_ops()
    }

    /// Set the value of property `P` to value `V` in object `obj`.
    ///
    /// # Returns
    ///
    /// The opid of the operation which was created, or None if this operation doesn't change the
    /// document
    ///
    /// # Errors
    ///
    /// This will return an error if
    /// - The object does not exist
    /// - The key is the wrong type for the object
    /// - The key does not exist in the object
    fn set<O: AsRef<ExId>, P: Into<Prop>, V: Into<Value>>(
        &mut self,
        obj: O,
        prop: P,
        value: V,
    ) -> Result<Option<ExId>, AutomergeError> {
        self.inner
            .as_mut()
            .unwrap()
            .set(self.doc, obj.as_ref(), prop, value)
    }

    fn insert<O: AsRef<ExId>, V: Into<Value>>(
        &mut self,
        obj: O,
        index: usize,
        value: V,
    ) -> Result<Option<ExId>, AutomergeError> {
        self.inner
            .as_mut()
            .unwrap()
            .insert(self.doc, obj.as_ref(), index, value)
    }

<<<<<<< HEAD
    #[allow(clippy::too_many_arguments)]
    fn mark(
        &mut self,
        obj: &ExId,
        start: usize,
        expand_start: bool,
        end: usize,
        expand_end: bool,
        mark: &str,
        value: ScalarValue,
    ) -> Result<(), AutomergeError> {
        self.inner.as_mut().unwrap().mark(
            self.doc,
            obj,
            start,
            expand_start,
            end,
            expand_end,
            mark,
            value,
        )
    }

    fn inc<P: Into<Prop>>(
=======
    fn inc<O: AsRef<ExId>, P: Into<Prop>>(
>>>>>>> 6b505419
        &mut self,
        obj: O,
        prop: P,
        value: i64,
    ) -> Result<(), AutomergeError> {
        self.inner
            .as_mut()
            .unwrap()
            .inc(self.doc, obj.as_ref(), prop, value)
    }

    fn del<O: AsRef<ExId>, P: Into<Prop>>(
        &mut self,
        obj: O,
        prop: P,
    ) -> Result<(), AutomergeError> {
        self.inner
            .as_mut()
            .unwrap()
            .del(self.doc, obj.as_ref(), prop)
    }

    /// Splice new elements into the given sequence. Returns a vector of the OpIds used to insert
    /// the new elements
    fn splice<O: AsRef<ExId>>(
        &mut self,
        obj: O,
        pos: usize,
        del: usize,
        vals: Vec<Value>,
    ) -> Result<Vec<ExId>, AutomergeError> {
        self.inner
            .as_mut()
            .unwrap()
            .splice(self.doc, obj.as_ref(), pos, del, vals)
    }

    fn keys<O: AsRef<ExId>>(&self, obj: O) -> Keys {
        self.doc.keys(obj)
    }

    fn keys_at<O: AsRef<ExId>>(&self, obj: O, heads: &[ChangeHash]) -> KeysAt {
        self.doc.keys_at(obj, heads)
    }

    fn length<O: AsRef<ExId>>(&self, obj: O) -> usize {
        self.doc.length(obj)
    }

    fn length_at<O: AsRef<ExId>>(&self, obj: O, heads: &[ChangeHash]) -> usize {
        self.doc.length_at(obj, heads)
    }

    fn text<O: AsRef<ExId>>(&self, obj: O) -> Result<String, AutomergeError> {
        self.doc.text(obj)
    }

    fn text_at<O: AsRef<ExId>>(
        &self,
        obj: O,
        heads: &[ChangeHash],
    ) -> Result<String, AutomergeError> {
        self.doc.text_at(obj, heads)
    }

<<<<<<< HEAD
    fn list(&self, obj: &ExId) -> Result<Vec<(Value, ExId)>, AutomergeError> {
        self.doc.list(obj)
    }

    fn list_at(
        &self,
        obj: &ExId,
        heads: &[ChangeHash],
    ) -> Result<Vec<(Value, ExId)>, AutomergeError> {
        self.doc.list_at(obj, heads)
    }

    fn spans(&self, obj: &ExId) -> Result<Vec<query::Span>, AutomergeError> {
        self.doc.spans(obj)
    }

    fn raw_spans(&self, obj: &ExId) -> Result<Vec<query::SpanInfo>, AutomergeError> {
        self.doc.raw_spans(obj)
    }

    fn blame(
        &self,
        obj: &ExId,
        baseline: &[ChangeHash],
        change_sets: &[Vec<ChangeHash>],
    ) -> Result<Vec<query::ChangeSet>, AutomergeError> {
        self.doc.blame(obj, baseline, change_sets)
    }

    fn value<P: Into<Prop>>(
=======
    fn value<O: AsRef<ExId>, P: Into<Prop>>(
>>>>>>> 6b505419
        &self,
        obj: O,
        prop: P,
    ) -> Result<Option<(Value, ExId)>, AutomergeError> {
        self.doc.value(obj, prop)
    }

    fn value_at<O: AsRef<ExId>, P: Into<Prop>>(
        &self,
        obj: O,
        prop: P,
        heads: &[ChangeHash],
    ) -> Result<Option<(Value, ExId)>, AutomergeError> {
        self.doc.value_at(obj, prop, heads)
    }

    fn values<O: AsRef<ExId>, P: Into<Prop>>(
        &self,
        obj: O,
        prop: P,
    ) -> Result<Vec<(Value, ExId)>, AutomergeError> {
        self.doc.values(obj, prop)
    }

    fn values_at<O: AsRef<ExId>, P: Into<Prop>>(
        &self,
        obj: O,
        prop: P,
        heads: &[ChangeHash],
    ) -> Result<Vec<(Value, ExId)>, AutomergeError> {
        self.doc.values_at(obj, prop, heads)
    }
}

// If a transaction is not commited or rolled back manually then it can leave the document in an
// intermediate state.
// This defaults to rolling back the transaction to be compatible with `?` error returning before
// reaching a call to `commit`.
impl<'a> Drop for Transaction<'a> {
    fn drop(&mut self) {
        if let Some(txn) = self.inner.take() {
            txn.rollback(self.doc);
        }
    }
}<|MERGE_RESOLUTION|>--- conflicted
+++ resolved
@@ -1,11 +1,6 @@
 use crate::exid::ExId;
-<<<<<<< HEAD
 use crate::AutomergeError;
-use crate::{query, Automerge, ChangeHash, Prop, ScalarValue, Value};
-=======
-use crate::{Automerge, ChangeHash, KeysAt, Prop, Value};
-use crate::{AutomergeError, Keys};
->>>>>>> 6b505419
+use crate::{query, Automerge, ChangeHash, Prop, ScalarValue, Value, Keys, KeysAt};
 
 use super::{CommitOptions, Transactable, TransactionInner};
 
@@ -114,11 +109,10 @@
             .insert(self.doc, obj.as_ref(), index, value)
     }
 
-<<<<<<< HEAD
     #[allow(clippy::too_many_arguments)]
-    fn mark(
-        &mut self,
-        obj: &ExId,
+    fn mark<O: AsRef<ExId>>(
+        &mut self,
+        obj: O,
         start: usize,
         expand_start: bool,
         end: usize,
@@ -128,7 +122,7 @@
     ) -> Result<(), AutomergeError> {
         self.inner.as_mut().unwrap().mark(
             self.doc,
-            obj,
+            obj.as_ref(),
             start,
             expand_start,
             end,
@@ -138,10 +132,7 @@
         )
     }
 
-    fn inc<P: Into<Prop>>(
-=======
     fn inc<O: AsRef<ExId>, P: Into<Prop>>(
->>>>>>> 6b505419
         &mut self,
         obj: O,
         prop: P,
@@ -207,40 +198,36 @@
         self.doc.text_at(obj, heads)
     }
 
-<<<<<<< HEAD
-    fn list(&self, obj: &ExId) -> Result<Vec<(Value, ExId)>, AutomergeError> {
+    fn list<O: AsRef<ExId>>(&self, obj: O) -> Result<Vec<(Value, ExId)>, AutomergeError> {
         self.doc.list(obj)
     }
 
-    fn list_at(
-        &self,
-        obj: &ExId,
+    fn list_at<O: AsRef<ExId>>(
+        &self,
+        obj: O,
         heads: &[ChangeHash],
     ) -> Result<Vec<(Value, ExId)>, AutomergeError> {
         self.doc.list_at(obj, heads)
     }
 
-    fn spans(&self, obj: &ExId) -> Result<Vec<query::Span>, AutomergeError> {
+    fn spans<O: AsRef<ExId>>(&self, obj: O) -> Result<Vec<query::Span>, AutomergeError> {
         self.doc.spans(obj)
     }
 
-    fn raw_spans(&self, obj: &ExId) -> Result<Vec<query::SpanInfo>, AutomergeError> {
+    fn raw_spans<O: AsRef<ExId>>(&self, obj: O) -> Result<Vec<query::SpanInfo>, AutomergeError> {
         self.doc.raw_spans(obj)
     }
 
-    fn blame(
-        &self,
-        obj: &ExId,
+    fn blame<O: AsRef<ExId>>(
+        &self,
+        obj: O,
         baseline: &[ChangeHash],
         change_sets: &[Vec<ChangeHash>],
     ) -> Result<Vec<query::ChangeSet>, AutomergeError> {
         self.doc.blame(obj, baseline, change_sets)
     }
 
-    fn value<P: Into<Prop>>(
-=======
     fn value<O: AsRef<ExId>, P: Into<Prop>>(
->>>>>>> 6b505419
         &self,
         obj: O,
         prop: P,
