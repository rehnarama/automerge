use std::num::NonZeroU64;

use crate::automerge::Actor;
use crate::exid::ExId;
use crate::query::{self, OpIdSearch};
use crate::types::{Key, ObjId, OpId};
use crate::{change::export_change, types::Op, Automerge, ChangeHash, Prop};
use crate::{AutomergeError, ObjType, OpObserver, OpType, ScalarValue};

#[derive(Debug, Clone)]
pub(crate) struct TransactionInner {
    pub(crate) actor: usize,
    pub(crate) seq: u64,
    pub(crate) start_op: NonZeroU64,
    pub(crate) time: i64,
    pub(crate) message: Option<String>,
    pub(crate) extra_bytes: Vec<u8>,
    pub(crate) hash: Option<ChangeHash>,
    pub(crate) deps: Vec<ChangeHash>,
    pub(crate) operations: Vec<(ObjId, Prop, Op)>,
}

impl TransactionInner {
    pub(crate) fn pending_ops(&self) -> usize {
        self.operations.len()
    }

    /// Commit the operations performed in this transaction, returning the hashes corresponding to
    /// the new heads.
    pub(crate) fn commit<Obs: OpObserver>(
        mut self,
        doc: &mut Automerge,
        message: Option<String>,
        time: Option<i64>,
        op_observer: Option<&mut Obs>,
    ) -> ChangeHash {
        if message.is_some() {
            self.message = message;
        }

        if let Some(t) = time {
            self.time = t;
        }

        if let Some(observer) = op_observer {
            for (obj, prop, op) in &self.operations {
                let ex_obj = doc.ops.id_to_exid(obj.0);
                if op.insert {
                    let value = (op.value(), doc.id_to_exid(op.id));
                    match prop {
                        Prop::Map(_) => panic!("insert into a map"),
                        Prop::Seq(index) => observer.insert(ex_obj, *index, value),
                    }
                } else if op.is_delete() {
                    observer.delete(ex_obj, prop.clone());
                } else if let Some(value) = op.get_increment_value() {
                    observer.increment(ex_obj, prop.clone(), (value, doc.id_to_exid(op.id)));
                } else {
                    let value = (op.value(), doc.ops.id_to_exid(op.id));
                    observer.put(ex_obj, prop.clone(), value, false);
                }
            }
        }

        let num_ops = self.pending_ops();
        let change = export_change(self, &doc.ops.m.actors, &doc.ops.m.props);
        let hash = change.hash;
        doc.update_history(change, num_ops);
        debug_assert_eq!(doc.get_heads(), vec![hash]);
        hash
    }

    /// Undo the operations added in this transaction, returning the number of cancelled
    /// operations.
    pub(crate) fn rollback(self, doc: &mut Automerge) -> usize {
        let num = self.pending_ops();
        // remove in reverse order so sets are removed before makes etc...
        for (obj, _prop, op) in self.operations.into_iter().rev() {
            for pred_id in &op.pred {
                if let Some(p) = doc.ops.search(&obj, OpIdSearch::new(*pred_id)).index() {
                    doc.ops.replace(&obj, p, |o| o.remove_succ(&op));
                }
            }
            if let Some(pos) = doc.ops.search(&obj, OpIdSearch::new(op.id)).index() {
                doc.ops.remove(&obj, pos);
            }
        }

        // remove the actor from the cache so that it doesn't end up in the saved document
        if doc.states.get(&self.actor).is_none() && doc.ops.m.actors.len() > 0 {
            let actor = doc.ops.m.actors.remove_last();
            doc.actor = Actor::Unused(actor);
        }

        num
    }

    /// Set the value of property `P` to value `V` in object `obj`.
    ///
    /// # Returns
    ///
    /// The opid of the operation which was created, or None if this operation doesn't change the
    /// document
    ///
    /// # Errors
    ///
    /// This will return an error if
    /// - The object does not exist
    /// - The key is the wrong type for the object
    /// - The key does not exist in the object
    pub(crate) fn put<P: Into<Prop>, V: Into<ScalarValue>>(
        &mut self,
        doc: &mut Automerge,
        ex_obj: &ExId,
        prop: P,
        value: V,
    ) -> Result<(), AutomergeError> {
        let obj = doc.exid_to_obj(ex_obj)?;
        let value = value.into();
        let prop = prop.into();
        self.local_op(doc, obj, prop, value.into())?;
        Ok(())
    }

    /// Set the value of property `P` to value `V` in object `obj`.
    ///
    /// # Returns
    ///
    /// The opid of the operation which was created, or None if this operation doesn't change the
    /// document
    ///
    /// # Errors
    ///
    /// This will return an error if
    /// - The object does not exist
    /// - The key is the wrong type for the object
    /// - The key does not exist in the object
    pub(crate) fn put_object<P: Into<Prop>>(
        &mut self,
        doc: &mut Automerge,
        ex_obj: &ExId,
        prop: P,
        value: ObjType,
    ) -> Result<ExId, AutomergeError> {
        let obj = doc.exid_to_obj(ex_obj)?;
        let prop = prop.into();
        let id = self.local_op(doc, obj, prop, value.into())?.unwrap();
        let id = doc.id_to_exid(id);
        Ok(id)
    }

    fn next_id(&mut self) -> OpId {
        OpId(self.start_op.get() + self.pending_ops() as u64, self.actor)
    }

    fn insert_local_op(
        &mut self,
        doc: &mut Automerge,
        prop: Prop,
        op: Op,
        pos: usize,
        obj: ObjId,
        succ_pos: &[usize],
    ) {
        for succ in succ_pos {
            doc.ops.replace(&obj, *succ, |old_op| {
                old_op.add_succ(&op);
            });
        }

        if !op.is_delete() {
            doc.ops.insert(pos, &obj, op.clone());
        }

        self.operations.push((obj, prop, op));
    }

<<<<<<< HEAD
    #[allow(clippy::too_many_arguments)]
    pub fn mark<O: AsRef<ExId>>(
        &mut self,
        doc: &mut Automerge,
        obj: O,
        start: usize,
        expand_start: bool,
        end: usize,
        expand_end: bool,
        mark: &str,
        value: ScalarValue,
    ) -> Result<(), AutomergeError> {
        let obj = doc.exid_to_obj(obj.as_ref())?;

        self.do_insert(
            doc,
            obj,
            start,
            OpType::mark(mark.into(), expand_start, value),
        )?;
        self.do_insert(doc, obj, end, OpType::MarkEnd(expand_end))?;

        Ok(())
    }

    pub fn unmark<O: AsRef<ExId>>(
        &mut self,
        doc: &mut Automerge,
        obj: O,
        mark: O,
    ) -> Result<(), AutomergeError> {
        let obj = doc.exid_to_obj(obj.as_ref())?;
        let markid = doc.exid_to_obj(mark.as_ref())?.0;
        let op1 = Op {
            id: self.next_id(),
            action: OpType::Delete,
            key: markid.into(),
            succ: Default::default(),
            pred: vec![markid],
            insert: false,
        };
        let q1 = doc.ops.search(&obj, query::SeekOp::new(&op1));
        for i in q1.succ {
            doc.ops.replace(&obj, i, |old_op| old_op.add_succ(&op1));
        }
        self.operations.push((obj, Prop::Map("".into()), op1));

        let markid = markid.next();
        let op2 = Op {
            id: self.next_id(),
            action: OpType::Delete,
            key: markid.into(),
            succ: Default::default(),
            pred: vec![markid],
            insert: false,
        };
        let q2 = doc.ops.search(&obj, query::SeekOp::new(&op2));

        for i in q2.succ {
            doc.ops.replace(&obj, i, |old_op| old_op.add_succ(&op2));
        }
        self.operations.push((obj, Prop::Map("".into()), op2));
        Ok(())
    }

    pub fn insert<V: Into<ScalarValue>>(
=======
    pub(crate) fn insert<V: Into<ScalarValue>>(
>>>>>>> b1712cb0
        &mut self,
        doc: &mut Automerge,
        ex_obj: &ExId,
        index: usize,
        value: V,
    ) -> Result<(), AutomergeError> {
        let obj = doc.exid_to_obj(ex_obj)?;
        let value = value.into();
        self.do_insert(doc, obj, index, value.into())?;
        Ok(())
    }

    pub(crate) fn insert_object(
        &mut self,
        doc: &mut Automerge,
        ex_obj: &ExId,
        index: usize,
        value: ObjType,
    ) -> Result<ExId, AutomergeError> {
        let obj = doc.exid_to_obj(ex_obj)?;
        let id = self.do_insert(doc, obj, index, value.into())?;
        let id = doc.id_to_exid(id);
        Ok(id)
    }

    fn do_insert(
        &mut self,
        doc: &mut Automerge,
        obj: ObjId,
        index: usize,
        action: OpType,
    ) -> Result<OpId, AutomergeError> {
        let id = self.next_id();

        let query = doc.ops.search(&obj, query::InsertNth::new(index));

        let key = query.key()?;

        let op = Op {
            id,
            action,
            key,
            succ: Default::default(),
            pred: Default::default(),
            insert: true,
        };

        doc.ops.insert(query.pos(), &obj, op.clone());
        self.operations.push((obj, Prop::Seq(index), op));

        Ok(id)
    }

    pub(crate) fn local_op(
        &mut self,
        doc: &mut Automerge,
        obj: ObjId,
        prop: Prop,
        action: OpType,
    ) -> Result<Option<OpId>, AutomergeError> {
        match prop {
            Prop::Map(s) => self.local_map_op(doc, obj, s, action),
            Prop::Seq(n) => self.local_list_op(doc, obj, n, action),
        }
    }

    fn local_map_op(
        &mut self,
        doc: &mut Automerge,
        obj: ObjId,
        prop: String,
        action: OpType,
    ) -> Result<Option<OpId>, AutomergeError> {
        if prop.is_empty() {
            return Err(AutomergeError::EmptyStringKey);
        }

        let id = self.next_id();
        let prop_index = doc.ops.m.props.cache(prop.clone());
        let query = doc.ops.search(&obj, query::Prop::new(prop_index));

        // no key present to delete
        if query.ops.is_empty() && action == OpType::Delete {
            return Ok(None);
        }

        if query.ops.len() == 1 && query.ops[0].is_noop(&action) {
            return Ok(None);
        }

        // increment operations are only valid against counter values.
        // if there are multiple values (from conflicts) then we just need one of them to be a counter.
        if matches!(action, OpType::Increment(_)) && query.ops.iter().all(|op| !op.is_counter()) {
            return Err(AutomergeError::MissingCounter);
        }

        let pred = query.ops.iter().map(|op| op.id).collect();

        let op = Op {
            id,
            action,
            key: Key::Map(prop_index),
            succ: Default::default(),
            pred,
            insert: false,
        };

        let pos = query.pos;
        let ops_pos = query.ops_pos;
        self.insert_local_op(doc, Prop::Map(prop), op, pos, obj, &ops_pos);

        Ok(Some(id))
    }

    fn local_list_op(
        &mut self,
        doc: &mut Automerge,
        obj: ObjId,
        index: usize,
        action: OpType,
    ) -> Result<Option<OpId>, AutomergeError> {
        let query = doc.ops.search(&obj, query::Nth::new(index));

        let id = self.next_id();
        let pred = query.ops.iter().map(|op| op.id).collect();
        let key = query.key()?;

        if query.ops.len() == 1 && query.ops[0].is_noop(&action) {
            return Ok(None);
        }

        // increment operations are only valid against counter values.
        // if there are multiple values (from conflicts) then we just need one of them to be a counter.
        if matches!(action, OpType::Increment(_)) && query.ops.iter().all(|op| !op.is_counter()) {
            return Err(AutomergeError::MissingCounter);
        }

        let op = Op {
            id,
            action,
            key,
            succ: Default::default(),
            pred,
            insert: false,
        };

        let pos = query.pos;
        let ops_pos = query.ops_pos;
        self.insert_local_op(doc, Prop::Seq(index), op, pos, obj, &ops_pos);

        Ok(Some(id))
    }

    pub(crate) fn increment<P: Into<Prop>>(
        &mut self,
        doc: &mut Automerge,
        obj: &ExId,
        prop: P,
        value: i64,
    ) -> Result<(), AutomergeError> {
        let obj = doc.exid_to_obj(obj)?;
        self.local_op(doc, obj, prop.into(), OpType::Increment(value))?;
        Ok(())
    }

    pub(crate) fn delete<P: Into<Prop>>(
        &mut self,
        doc: &mut Automerge,
        ex_obj: &ExId,
        prop: P,
    ) -> Result<(), AutomergeError> {
        let obj = doc.exid_to_obj(ex_obj)?;
        let prop = prop.into();
        self.local_op(doc, obj, prop, OpType::Delete)?;
        Ok(())
    }

    /// Splice new elements into the given sequence. Returns a vector of the OpIds used to insert
    /// the new elements
    pub(crate) fn splice(
        &mut self,
        doc: &mut Automerge,
        ex_obj: &ExId,
        mut pos: usize,
        del: usize,
        vals: impl IntoIterator<Item = ScalarValue>,
    ) -> Result<(), AutomergeError> {
        let obj = doc.exid_to_obj(ex_obj)?;
        for _ in 0..del {
            // del()
            self.local_op(doc, obj, pos.into(), OpType::Delete)?;
        }
        for v in vals {
            // insert()
            self.do_insert(doc, obj, pos, v.clone().into())?;
            pos += 1;
        }
        Ok(())
    }
}

#[cfg(test)]
mod tests {
    use crate::{transaction::Transactable, ROOT};

    use super::*;

    #[test]
    fn map_rollback_doesnt_panic() {
        let mut doc = Automerge::new();
        let mut tx = doc.transaction();

        let a = tx.put_object(ROOT, "a", ObjType::Map).unwrap();
        tx.put(&a, "b", 1).unwrap();
        assert!(tx.get(&a, "b").unwrap().is_some());
    }
}<|MERGE_RESOLUTION|>--- conflicted
+++ resolved
@@ -175,7 +175,6 @@
         self.operations.push((obj, prop, op));
     }
 
-<<<<<<< HEAD
     #[allow(clippy::too_many_arguments)]
     pub fn mark<O: AsRef<ExId>>(
         &mut self,
@@ -241,10 +240,7 @@
         Ok(())
     }
 
-    pub fn insert<V: Into<ScalarValue>>(
-=======
     pub(crate) fn insert<V: Into<ScalarValue>>(
->>>>>>> b1712cb0
         &mut self,
         doc: &mut Automerge,
         ex_obj: &ExId,
