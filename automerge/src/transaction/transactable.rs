use crate::exid::ExId;
<<<<<<< HEAD
use crate::query;
use crate::{AutomergeError, ChangeHash, Keys, KeysAt, Prop, ScalarValue, Value};
=======
use crate::{AutomergeError, ChangeHash, Keys, KeysAt, ObjType, Prop, ScalarValue, Value};
>>>>>>> 95f27f36
use unicode_segmentation::UnicodeSegmentation;

/// A way of mutating a document within a single change.
pub trait Transactable {
    /// Get the number of pending operations in this transaction.
    fn pending_ops(&self) -> usize;

    /// Set the value of property `P` to value `V` in object `obj`.
    ///
    /// # Errors
    ///
    /// This will return an error if
    /// - The object does not exist
    /// - The key is the wrong type for the object
    /// - The key does not exist in the object
    fn set<O: AsRef<ExId>, P: Into<Prop>, V: Into<ScalarValue>>(
        &mut self,
        obj: O,
        prop: P,
        value: V,
    ) -> Result<(), AutomergeError>;

    /// Set the value of property `P` to the new object `V` in object `obj`.
    ///
    /// # Returns
    ///
    /// The id of the object which was created.
    ///
    /// # Errors
    ///
    /// This will return an error if
    /// - The object does not exist
    /// - The key is the wrong type for the object
    /// - The key does not exist in the object
    fn set_object<O: AsRef<ExId>, P: Into<Prop>>(
        &mut self,
        obj: O,
        prop: P,
        object: ObjType,
    ) -> Result<ExId, AutomergeError>;

    /// Insert a value into a list at the given index.
    fn insert<O: AsRef<ExId>, V: Into<ScalarValue>>(
        &mut self,
        obj: O,
        index: usize,
        value: V,
    ) -> Result<(), AutomergeError>;

    /// Insert an object into a list at the given index.
    fn insert_object(
        &mut self,
        obj: &ExId,
        index: usize,
        object: ObjType,
    ) -> Result<ExId, AutomergeError>;

    /// Set a mark within a range on a list
    #[allow(clippy::too_many_arguments)]
    fn mark<O: AsRef<ExId>>(
        &mut self,
        obj: O,
        start: usize,
        expand_start: bool,
        end: usize,
        expand_end: bool,
        mark: &str,
        value: ScalarValue,
    ) -> Result<(), AutomergeError>;

    /// Increment the counter at the prop in the object by `value`.
    fn inc<O: AsRef<ExId>, P: Into<Prop>>(
        &mut self,
        obj: O,
        prop: P,
        value: i64,
    ) -> Result<(), AutomergeError>;

    /// Delete the value at prop in the object.
    fn del<O: AsRef<ExId>, P: Into<Prop>>(&mut self, obj: O, prop: P)
        -> Result<(), AutomergeError>;

    fn splice<O: AsRef<ExId>>(
        &mut self,
        obj: O,
        pos: usize,
        del: usize,
        vals: Vec<ScalarValue>,
    ) -> Result<(), AutomergeError>;

    /// Like [`Self::splice`] but for text.
    fn splice_text<O: AsRef<ExId>>(
        &mut self,
        obj: O,
        pos: usize,
        del: usize,
        text: &str,
    ) -> Result<(), AutomergeError> {
        let mut vals = vec![];
        for c in text.to_owned().graphemes(true) {
            vals.push(c.into());
        }
        self.splice(obj, pos, del, vals)
    }

    /// Get the keys of the given object, it should be a map.
    fn keys<O: AsRef<ExId>>(&self, obj: O) -> Keys;

    /// Get the keys of the given object at a point in history.
    fn keys_at<O: AsRef<ExId>>(&self, obj: O, heads: &[ChangeHash]) -> KeysAt;

    /// Get the length of the given object.
    fn length<O: AsRef<ExId>>(&self, obj: O) -> usize;

    /// Get the length of the given object at a point in history.
    fn length_at<O: AsRef<ExId>>(&self, obj: O, heads: &[ChangeHash]) -> usize;

    /// Get the string that this text object represents.
    fn text<O: AsRef<ExId>>(&self, obj: O) -> Result<String, AutomergeError>;

    /// Get the string that this text object represents at a point in history.
    fn text_at<O: AsRef<ExId>>(
        &self,
        obj: O,
        heads: &[ChangeHash],
    ) -> Result<String, AutomergeError>;

    /// Get the string that this text object represents.
    fn list<O: AsRef<ExId>>(&self, obj: O) -> Result<Vec<(Value, ExId)>, AutomergeError>;

    /// Get the string that this text object represents at a point in history.
    fn list_at<O: AsRef<ExId>>(
        &self,
        obj: O,
        heads: &[ChangeHash],
    ) -> Result<Vec<(Value, ExId)>, AutomergeError>;

    /// test spans api for mark/span experiment
    fn spans<O: AsRef<ExId>>(&self, obj: O) -> Result<Vec<query::Span>, AutomergeError>;

    /// test raw_spans api for mark/span experiment
    fn raw_spans<O: AsRef<ExId>>(&self, obj: O) -> Result<Vec<query::SpanInfo>, AutomergeError>;

    /// test blame api for mark/span experiment
    fn blame<O: AsRef<ExId>>(
        &self,
        obj: O,
        baseline: &[ChangeHash],
        change_sets: &[Vec<ChangeHash>],
    ) -> Result<Vec<query::ChangeSet>, AutomergeError>;

    /// Get the value at this prop in the object.
    fn value<O: AsRef<ExId>, P: Into<Prop>>(
        &self,
        obj: O,
        prop: P,
    ) -> Result<Option<(Value, ExId)>, AutomergeError>;

    /// Get the value at this prop in the object at a point in history.
    fn value_at<O: AsRef<ExId>, P: Into<Prop>>(
        &self,
        obj: O,
        prop: P,
        heads: &[ChangeHash],
    ) -> Result<Option<(Value, ExId)>, AutomergeError>;

    fn values<O: AsRef<ExId>, P: Into<Prop>>(
        &self,
        obj: O,
        prop: P,
    ) -> Result<Vec<(Value, ExId)>, AutomergeError>;

    fn values_at<O: AsRef<ExId>, P: Into<Prop>>(
        &self,
        obj: O,
        prop: P,
        heads: &[ChangeHash],
    ) -> Result<Vec<(Value, ExId)>, AutomergeError>;
}<|MERGE_RESOLUTION|>--- conflicted
+++ resolved
@@ -1,10 +1,6 @@
 use crate::exid::ExId;
-<<<<<<< HEAD
 use crate::query;
-use crate::{AutomergeError, ChangeHash, Keys, KeysAt, Prop, ScalarValue, Value};
-=======
 use crate::{AutomergeError, ChangeHash, Keys, KeysAt, ObjType, Prop, ScalarValue, Value};
->>>>>>> 95f27f36
 use unicode_segmentation::UnicodeSegmentation;
 
 /// A way of mutating a document within a single change.
