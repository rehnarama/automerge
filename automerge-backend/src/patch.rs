--- conflicted
+++ resolved
@@ -106,19 +106,12 @@
 
 #[derive(Deserialize, Serialize, Debug, PartialEq, Clone)]
 #[serde(rename_all = "camelCase")]
-<<<<<<< HEAD
-pub struct DiffValue {
-    pub value: PrimitiveValue,
-    #[serde(skip_serializing_if = "DataType::is_undefined")]
-    pub datatype: DataType,
-=======
 pub struct SeqDiff {
     pub object_id: String,
     #[serde(rename = "type")]
     pub obj_type: ObjType,
     pub edits: Vec<DiffEdit>,
     pub props: HashMap<usize, HashMap<String, Diff>>,
->>>>>>> c45351b1
 }
 
 #[derive(Deserialize, Serialize, Debug, PartialEq, Clone)]
